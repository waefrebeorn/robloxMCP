[package]
name = "rbx-studio-mcp"
version = "0.1.5"
edition = "2021"
publish = false
license = "MIT"

[features]
default = []
gemini_python_broker = []

[dependencies]

<<<<<<< HEAD
rmcp = { git = "https://github.com/modelcontextprotocol/rust-sdk", rev = "abf7c7af0815c9c4ab293bc6142d195c35a7a642", package = "rmcp", features = ["server", "transport-io", "macros"] }
=======
rmcp = { git = "https://github.com/modelcontextprotocol/rust-sdk", rev = "abf7c7af0815c9c4ab293bc6142d195c35a7a642", features = ["server", "transport-io"] }
>>>>>>> b41d8ec9

tokio = { version = "1", features = ["full"] }
serde = { version = "1.0", features = ["derive"] }
serde_json = "1.0"
tracing = "0.1"
tracing-subscriber = { version = "0.3", features = ["env-filter"] }
uuid = { version = "1", features = ["v4", "serde"] }
axum = { version = "0.8", features = ["macros"] }
reqwest = { version = "0.12", features = ["json"] }
color-eyre = "0.6"
clap = { version = "4.5.37", features = ["derive"] }
roblox_install = "1.0.0"

[target.'cfg(target_os = "macos")'.dependencies]
native-dialog = "0.8.8"
security-translocate = "0.2.1"
core-foundation = "0.10.0"

[build-dependencies]
rojo = "7.4.4"

[package.metadata.bundle]
name = "RobloxStudioMCP"
description = "Model Context Protocol server for Roblox Studio"
identifier = "com.rbx-mcp.server"<|MERGE_RESOLUTION|>--- conflicted
+++ resolved
@@ -11,11 +11,9 @@
 
 [dependencies]
 
-<<<<<<< HEAD
+
 rmcp = { git = "https://github.com/modelcontextprotocol/rust-sdk", rev = "abf7c7af0815c9c4ab293bc6142d195c35a7a642", package = "rmcp", features = ["server", "transport-io", "macros"] }
-=======
-rmcp = { git = "https://github.com/modelcontextprotocol/rust-sdk", rev = "abf7c7af0815c9c4ab293bc6142d195c35a7a642", features = ["server", "transport-io"] }
->>>>>>> b41d8ec9
+
 
 tokio = { version = "1", features = ["full"] }
 serde = { version = "1.0", features = ["derive"] }

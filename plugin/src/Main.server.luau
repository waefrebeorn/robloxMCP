local Main = script:FindFirstAncestor("MCPStudioPlugin")
local MockWebSocketService = require(Main.MockWebSocketService)
local Types = require(Main.Types)
local ToolHelpers = require(Main.ToolHelpers) -- Add this line

local ChangeHistoryService = game:GetService("ChangeHistoryService")
local HttpService = game:GetService("HttpService")
local RunService = game:GetService("RunService")
local StudioService = game:GetService("StudioService")

local URI = "http://localhost:44755"
local RECEIVE_ENDPOINT = "/request"
local SEND_ENDPOINT = "/response"

if RunService:IsRunning() then
	return
end

local old_warn = warn
local function log(...)
	if false then
		old_warn(...)
	end
end

local function fetchBuiltinTools()
	local tools = {}
	for _, tool in Main.Tools:GetChildren() do
		if tool:IsA("ModuleScript") then
			table.insert(tools, require(tool) :: Types.ToolFunction)
		end
	end
	return tools -- This function is no longer used directly for dispatch
end

-- New: Load tools into a dictionary for named dispatch
local function loadToolFunctions()
    print("[MCP Diagnostics] Attempting to load tool functions...")
    local toolModules = {}

    print("[MCP Diagnostics] Main (script:FindFirstAncestor(\"MCPStudioPlugin\")) is: " .. tostring(Main))
    if Main then
        print("[MCP Diagnostics] Main.Tools is: " .. tostring(Main.Tools))
    else
        print("[MCP Diagnostics] Main is nil, cannot access Main.Tools.")
    end

    if script:FindFirstChild("Tools") then
        print("[MCP Diagnostics] script.Tools is: " .. tostring(script.Tools) .. " (" .. script.Tools:GetFullName() .. ")")
    else
        print("[MCP Diagnostics] script.Tools is: nil (not found as a child of script)")
    end

    local toolsFolder = Main and Main.Tools or script.Tools -- Check Main before Main.Tools
    print("[MCP Diagnostics] Determined toolsFolder: " .. tostring(toolsFolder) .. (toolsFolder and (" (" .. toolsFolder:GetFullName() .. ")") or ""))

    if toolsFolder then
        print("[MCP Diagnostics] Tools folder found. Iterating children...")
        local children = toolsFolder:GetChildren()
        print("[MCP Diagnostics] Number of children in toolsFolder: " .. tostring(#children))
        for i, toolModuleScript in ipairs(children) do
            print("[MCP Diagnostics] Processing child #" .. i .. ": " .. toolModuleScript.Name .. ", ClassName: " .. toolModuleScript.ClassName)
            if toolModuleScript:IsA("ModuleScript") then
                print("[MCP Diagnostics] Attempting to require ModuleScript: " .. toolModuleScript.Name)
                local success, toolFunctionOrError = pcall(require, toolModuleScript)
                if success and type(toolFunctionOrError) == "function" then
                    print("[MCP Diagnostics] Successfully loaded tool: " .. toolModuleScript.Name)
                    toolModules[toolModuleScript.Name] = toolFunctionOrError
                elseif success then
                    print("[MCP Diagnostics] Error loading tool " .. toolModuleScript.Name .. ": require succeeded but returned type " .. type(toolFunctionOrError) .. " instead of function.")
                else
                    print("[MCP Diagnostics] Error loading tool " .. toolModuleScript.Name .. " (pcall failed): " .. tostring(toolFunctionOrError))
                end
            else
                print("[MCP Diagnostics] Child " .. toolModuleScript.Name .. " is not a ModuleScript. Skipping.")
            end
        end
    else
        print("[MCP Diagnostics] Error: Tools folder not found or resolved to nil.")

    end

    local loadedToolNames = {}
    for name, _ in pairs(toolModules) do
        table.insert(loadedToolNames, name)
    end

    print("[MCP Diagnostics] Finished loading tools. Loaded tool names: {" .. table.concat(loadedToolNames, ", ") .. "}")

    return toolModules
end

local toolFunctions = loadToolFunctions()
-- For debugging, print loaded tools
-- for name, _ in pairs(toolFunctions) do
-- log("[MCP] Registered tool function: " .. name) -- Keep this commented or use print for consistency
-- end
-- for name, _ in pairs(toolFunctions) do
-- log("[MCP] Registered tool function: " .. name) -- Keep this commented or use print for consistency
-- end

local function connectWebSocket()
	local client = MockWebSocketService:CreateClient(URI)
	client:SetReceiveEndpoint(RECEIVE_ENDPOINT)
	client:SetSendEndpoint(SEND_ENDPOINT)

	client.Opened:Once(function()
		log("[MCP] Connection opened")
	end)

	client.Closed:Once(function()
		log("[MCP] Connection closed")
	end)

	client.MessageReceived:Connect(function(message)
		log("[MCP] Message received")

<<<<<<< HEAD
		-- Check for empty or whitespace-only message
		if message == nil or string.match(message, "^%s*$") then
			print(("[MCP] Received empty or whitespace-only message, ignoring. Raw message: [%s]"):format(tostring(message)))
			return
		end

=======
>>>>>>> 2b9b8d82
		local decodedSuccess, resultOrError = pcall(HttpService.JSONDecode, HttpService, message)

		if not decodedSuccess then
			-- 'resultOrError' here is the error message from JSONDecode
			print(("[MCP] Error: Failed to decode JSON. Decode Error: %s. Original raw message was: [%s]"):format(tostring(resultOrError), message))
			return
		end

		local body = resultOrError -- If decodedSuccess is true, resultOrError is the decoded body
		if type(body) ~= "table" then
			print(("[MCP] Error: Decoded JSON message is not a table. Type: %s. Original raw message was: [%s]"):format(type(body), message))
			return
		end

		local id = body.id
		if not id or type(id) ~= "string" then
			print("[MCP] Error: Message ID is missing or not a string in body: ", body)
			return
		end

		local responseSent = false
		local function sendResponseOnce(responseCallToolResultTable, originalToolNameForResponse) -- Removed isError param as it's in the table
			if not responseSent then
				responseSent = true

				-- responseCallToolResultTable is the Lua table like {content={{type="text",...}}, isError=...}
				-- This is what needs to be JSON encoded and sent as the 'response' field of the body to /response
				print("[MCP Diagnostics] sendResponseOnce: Attempting to encode responseCallToolResultTable. Content:")
				-- Safe deep print of the table
				local function safeDeepPrint(tbl, indent)
					indent = indent or 0
					if type(tbl) ~= "table" then
						print(string.rep("  ", indent) .. "- " .. tostring(tbl))
						return
					end
					if indent > 4 then -- Prevent excessively deep recursion for huge tables
						 print(string.rep("  ", indent) .. "- Table (depth limit reached)")
						return
					end
					for k, v in pairs(tbl) do
						print(string.rep("  ", indent) .. tostring(k) .. ":")
						safeDeepPrint(v, indent + 1)
					end
				end
				safeDeepPrint(responseCallToolResultTable)
				print("[MCP Diagnostics] sendResponseOnce: End of responseCallToolResultTable content.")

				local successEncode, resultOrError = pcall(HttpService.JSONEncode, HttpService, responseCallToolResultTable)
				local jsonEncodedCallToolResultStr

				if not successEncode then
					local errorMessageFromEncode = tostring(resultOrError) -- This is the error from JSONEncode
					print("[MCP Diagnostics] sendResponseOnce: First JSONEncode pcall FAILED. Error: " .. errorMessageFromEncode)

					local errorDetail = "Plugin internal error: Failed to JSON encode the tool's result structure: " .. errorMessageFromEncode
					-- log("[MCP] CRITICAL: " .. errorDetail) -- Keep conditional log or change to print
					print("[MCP CRITICAL] " .. errorDetail) -- Make it unconditional for now

					local errorCtResultTable = ToolHelpers.FormatErrorResult(errorDetail)
					print("[MCP Diagnostics] sendResponseOnce: Attempting to encode fallback errorCtResultTable. Content:")
					safeDeepPrint(errorCtResultTable)
					print("[MCP Diagnostics] sendResponseOnce: End of fallback errorCtResultTable content.")

					local finalErrorJsonSuccess, finalErrorJsonOrMsg = pcall(HttpService.JSONEncode, HttpService, errorCtResultTable)
					if finalErrorJsonSuccess then
						jsonEncodedCallToolResultStr = finalErrorJsonOrMsg
					else
						local fallbackEncodeErrorMessage = tostring(finalErrorJsonOrMsg)
						print("[MCP CRITICAL] Failed to encode even the fallback error message! Fallback Encode Error: " .. fallbackEncodeErrorMessage)
						jsonEncodedCallToolResultStr = "{\"content\":[{\"type\":\"text\",\"text\":\"Plugin critical error: Failed to construct final JSON response. Fallback encode error: " .. HttpService:JSONEncode(fallbackEncodeErrorMessage) .. "\"}],\"isError\":true}"
					end
				else
					print("[MCP Diagnostics] sendResponseOnce: First JSONEncode pcall SUCCEEDED.")

					jsonEncodedCallToolResultStr = resultOrError
				end

				local payloadForRust = { -- This is the body for the POST to the /response endpoint
					id = id, -- MCP Transaction ID, captured from the incoming message
					response = jsonEncodedCallToolResultStr -- This is the JSON string of the CallToolResult-like table
				}
				print("[MCP Diagnostics] sendResponseOnce: payloadForRust before second JSONEncode. Content:")
				safeDeepPrint(payloadForRust)
				print("[MCP Diagnostics] sendResponseOnce: End of payloadForRust content.")

				local successFinalEncode, resultOrErrorFinal = pcall(HttpService.JSONEncode, HttpService, payloadForRust)
				local finalJsonToSend -- This will be the string to send to client:Send

				if successFinalEncode then
					finalJsonToSend = resultOrErrorFinal
					print("[MCP Diagnostics] sendResponseOnce: Successfully encoded final payloadForRust into finalJsonToSend.")
					-- log("[MCP] Sending response: " .. finalJsonToSend) -- Keep original log call if it's preferred
					print("[MCP] Sending response: " .. finalJsonToSend) -- Or use print for visibility
					client:Send(finalJsonToSend)
				else
					-- resultOrErrorFinal is the error message from encoding payloadForRust
					local payloadEncodeErrorMsg = tostring(resultOrErrorFinal)
					print("[MCP CRITICAL] Failed to encode the final payload (payloadForRust). Error: " .. payloadEncodeErrorMsg)

					local criticalErrorMsg = "Plugin critical error: Failed to construct final JSON response. Error encoding payloadForRust: " .. payloadEncodeErrorMsg
					local criticalErrorCtResult = ToolHelpers.FormatErrorResult(criticalErrorMsg)

					local successCriticalEncode, jsonForCriticalError = pcall(HttpService.JSONEncode, HttpService, criticalErrorCtResult)
					local responseContentForAgent

					if successCriticalEncode then
						responseContentForAgent = jsonForCriticalError
					else
						local criticalEncodeErrorMsg = tostring(jsonForCriticalError)
						print("[MCP CRITICAL] Failed to encode even the criticalErrorCtResult. Error: " .. criticalEncodeErrorMsg)
						-- Manually craft the JSON string for responseContentForAgent
						responseContentForAgent = string.format("{\"content\":[{\"type\":\"text\",\"text\":\"Plugin meltdown. Cannot encode error responses. Initial error: %s. Fallback error: %s\"}],\"isError\":true}", HttpService:JSONEncode(payloadEncodeErrorMsg), HttpService:JSONEncode(criticalEncodeErrorMsg))
					end

					-- Now, construct the final payload string for the agent, ensuring this step is also safe
					local finalPayloadTable = { id = id, response = responseContentForAgent }
					local successUltimateEncode, ultimatePayloadString = pcall(HttpService.JSONEncode, HttpService, finalPayloadTable)

					if successUltimateEncode then
						client:Send(ultimatePayloadString)
					else
						local ultimateEncodeErrorMsg = tostring(ultimatePayloadString)
						print("[MCP CRITICAL] Failed to encode the absolute final fallback payload. Error: " .. ultimateEncodeErrorMsg)
						-- As a very last resort, send a completely hardcoded string if possible, though client:Send might expect specific structure
						-- This situation indicates HttpService:JSONEncode is fundamentally broken or id is problematic.
						client:Send(string.format("{\"id\":\"%s\",\"response\":\"{\\\"content\\\":[{\\\"type\\\":\\\"text\\\",\\\"text\\\":\\\"MELTDOWN (%s)\\\"}],\\\"isError\\\":true}\"}", tostring(id), HttpService:JSONEncode(ultimateEncodeErrorMsg)))
					end
				end
			end
		end

		local taskArgs = body.args
		if not taskArgs or type(taskArgs) ~= "table" then
			local errorResultTable = ToolHelpers.FormatErrorResult("Task arguments (body.args) are missing or not a table.")
			sendResponseOnce(errorResultTable, "unknown_task")
			return
		end

		local toolNameForExecution -- This is the name of the Luau script, e.g., "CreateInstance", "RunCode"
		local toolInputArgs = {} -- Arguments to pass to the Luau tool function
        local originalToolNameToRespondWith -- This is the name Gemini called, e.g. "CreateInstance"

		if taskArgs.ExecuteLuauByName and type(taskArgs.ExecuteLuauByName) == "table" then
			toolNameForExecution = taskArgs.ExecuteLuauByName.tool_name
            originalToolNameToRespondWith = toolNameForExecution -- For Luau tools, this is the same.
			local argumentsLuau = taskArgs.ExecuteLuauByName.arguments_luau -- Changed from arguments_json

			if type(toolNameForExecution) ~= "string" or string.len(toolNameForExecution) == 0 then
				local errorResultTable = ToolHelpers.FormatErrorResult("ExecuteLuauByName: 'tool_name' is missing or invalid.")
				sendResponseOnce(errorResultTable, originalToolNameToRespondWith or "ExecuteLuauByName") -- Use originalToolNameToRespondWith
				return
			end
			if type(argumentsLuau) ~= "string" then -- Check argumentsLuau
				local errorResultTable = ToolHelpers.FormatErrorResult("ExecuteLuauByName: 'arguments_luau' is missing or not a string.")
				sendResponseOnce(errorResultTable, originalToolNameToRespondWith) -- Use originalToolNameToRespondWith
				return
			end

			-- Load and execute the Luau string for arguments
			local func, load_err = loadstring(argumentsLuau)
			if not func then
				print("[MCP] Error: Failed to load 'arguments_luau' string for tool " .. toolNameForExecution .. ": " .. tostring(load_err))
				local errorResultTable = ToolHelpers.FormatErrorResult("ExecuteLuauByName: Failed to load 'arguments_luau' string: " .. tostring(load_err))
				sendResponseOnce(errorResultTable, originalToolNameToRespondWith)
				return
			end

			local success_call, result_args = pcall(func)
			if not success_call then
				print("[MCP] Error: Failed to execute 'arguments_luau' function for tool " .. toolNameForExecution .. ": " .. tostring(result_args))
				local errorResultTable = ToolHelpers.FormatErrorResult("ExecuteLuauByName: Failed to execute 'arguments_luau' function: " .. tostring(result_args))
				sendResponseOnce(errorResultTable, originalToolNameToRespondWith)
				return
			end

			-- Ensure result_args is a table, as toolFunc expects it.
			-- If the loaded string returns multiple values, they are packed into a table by pcall if success_call is true and result_args is the first value.
			-- However, loadstring itself returns a function. When that function is called via pcall(func),
			-- if func returns multiple values, result_args will be the first value, and subsequent values are lost unless func itself returns a table.
			-- The requirement is that arguments_luau is a string like "return {foo='bar'}", so func() should return a table.
			if type(result_args) ~= "table" then
				print("[MCP] Warning: 'arguments_luau' function for " .. toolNameForExecution .. " did not return a table. Received type: " .. type(result_args) .. ". Wrapping in a table.")
				-- This might not be what the tool expects if the string was not "return {...}".
				-- However, tools are generally expected to receive a table of arguments.
				-- If the string was e.g. "return 123", toolInputArgs becomes {123} which is likely not desired.
				-- The contract is that arguments_luau is "return {arg1=val1, ...}"
				-- If it's not, this is an issue with how arguments_luau was constructed.
				-- For now, we will assign it directly, and tools must handle non-table args if that's a valid case,
				-- or the calling side (Rust) must ensure arguments_luau returns a table.
				-- Based on the prompt, result_args should be the Lua table.
                toolInputArgs = result_args
			else
				toolInputArgs = result_args -- This is now the Lua table
			end

			log("[MCP] Task Type: ExecuteLuauByName for tool: " .. toolNameForExecution .. " with Luau arguments")

		elseif taskArgs.RunCommand and type(taskArgs.RunCommand) == "table" then
			-- This case is for the Rust `run_command` tool, which we map to `RunCode.luau`
			toolNameForExecution = "RunCode"
            originalToolNameToRespondWith = "run_command" -- Gemini called "run_command" (or the Python agent mapped it)
			toolInputArgs = { command = taskArgs.RunCommand.command }
			if type(toolInputArgs.command) ~= "string" then
				local errorResultTable = ToolHelpers.FormatErrorResult("RunCommand: 'command' is missing or not a string.")
				sendResponseOnce(errorResultTable, originalToolNameToRespondWith)
				return
			end
			log("[MCP] Task Type: RunCommand, mapped to Luau tool: " .. toolNameForExecution)

		elseif taskArgs.InsertModel and type(taskArgs.InsertModel) == "table" then
			-- This case is for the Rust `insert_model` tool, which we map to `InsertModel.luau`
			toolNameForExecution = "InsertModel"
            originalToolNameToRespondWith = "insert_model" -- Gemini called "insert_model"
			toolInputArgs = { query = taskArgs.InsertModel.query }
			if type(toolInputArgs.query) ~= "string" then
				local errorResultTable = ToolHelpers.FormatErrorResult("InsertModel: 'query' is missing or not a string.")
				sendResponseOnce(errorResultTable, originalToolNameToRespondWith)
				return
			end
			log("[MCP] Task Type: InsertModel, mapped to Luau tool: " .. toolNameForExecution)
		else
			print("[MCP] Error: Unrecognized task structure in body.args: ", taskArgs)
			local errorResultTable = ToolHelpers.FormatErrorResult("Unrecognized task structure in body.args.")
			sendResponseOnce(errorResultTable, "unknown_task")
			return
		end

		if not toolNameForExecution then
			local errorResultTable = ToolHelpers.FormatErrorResult("Could not determine tool name for execution from task arguments.")
			sendResponseOnce(errorResultTable, originalToolNameToRespondWith or "unknown_tool")
			return
		end

		-- ADD DIAGNOSTICS HERE
		print("[MCP Diagnostics] MessageReceived: Attempting to find tool. toolNameForExecution = '" .. tostring(toolNameForExecution) .. "'")
		local currentToolKeys = {}
		for k, _ in pairs(toolFunctions) do
			table.insert(currentToolKeys, "'" .. tostring(k) .. "'")
		end
		print("[MCP Diagnostics] MessageReceived: Current keys in toolFunctions: {" .. table.concat(currentToolKeys, ", ") .. "}")
		-- Check explicitly if the key exists
		if toolFunctions[toolNameForExecution] then
			print("[MCP Diagnostics] MessageReceived: toolFunctions[toolNameForExecution] IS found. Type: " .. type(toolFunctions[toolNameForExecution]))
		else
			print("[MCP Diagnostics] MessageReceived: toolFunctions[toolNameForExecution] IS NIL.")
		end

		local toolFunc = toolFunctions[toolNameForExecution]
		if not toolFunc then
            -- This is the path currently taken for RunCode
			local errorResultTable = ToolHelpers.FormatErrorResult("Tool function not found in toolFunctions map: " .. tostring(toolNameForExecution))
			sendResponseOnce(errorResultTable, originalToolNameToRespondWith)
			return
		end

		local recording = ChangeHistoryService:TryBeginRecording("StudioMCP - " .. toolNameForExecution)
		local success, result = pcall(toolFunc, toolInputArgs or {})

		if success then
			if type(result) == "table" and result.content then -- Assuming 'result' is the CallToolResult-like table
				sendResponseOnce(result, originalToolNameToRespondWith)
			else
				print("[MCP] Error: Tool " .. toolNameForExecution .. " returned unexpected result format: " .. tostring(result))
				local errorResultTable = ToolHelpers.FormatErrorResult("Tool " .. toolNameForExecution .. " returned an unexpected result format.")
				sendResponseOnce(errorResultTable, originalToolNameToRespondWith)
			end
		else
			print("[MCP] Error executing tool " .. toolNameForExecution .. ": " .. tostring(result))
			local errorResultTable = ToolHelpers.FormatErrorResult("Internal error executing tool " .. toolNameForExecution .. ": " .. tostring(result))
			sendResponseOnce(errorResultTable, originalToolNameToRespondWith)
		end

		if recording then
			ChangeHistoryService:FinishRecording(recording, Enum.FinishRecordingOperation.Commit)
		end
		log("[MCP] Handled request for original tool: " .. (originalToolNameToRespondWith or "unknown") .. ", executed as Luau: " .. toolNameForExecution)
	end)

	return client
end

local function getButtonImage()
	local ok, response = pcall(function()
		return StudioService:GetClassIcon("PackageLink").Image
	end)
	return ok and response or "rbxasset://textures/ui/GuiImagePlaceholder.png"
end

local currentClient: MockWebSocketService.MockWebSocketClient? = connectWebSocket() -- nil for default off
print("The MCP Studio plugin is ready for prompts.")

local toolbar = plugin:CreateToolbar("MCP")
local toggleButton = toolbar:CreateButton("Toggle MCP", "Toggle connection to the server", getButtonImage())
toggleButton.ClickableWhenViewportHidden = true
toggleButton:SetActive(currentClient ~= nil)

toggleButton.Click:Connect(function()
	if not currentClient then
		currentClient = connectWebSocket()
		print("The MCP Studio plugin is ready for prompts.")
	else
		currentClient:Close()
		currentClient = nil
		print("The MCP Studio plugin is stopped.")
	end
end)<|MERGE_RESOLUTION|>--- conflicted
+++ resolved
@@ -115,15 +115,14 @@
 	client.MessageReceived:Connect(function(message)
 		log("[MCP] Message received")
 
-<<<<<<< HEAD
+
 		-- Check for empty or whitespace-only message
 		if message == nil or string.match(message, "^%s*$") then
 			print(("[MCP] Received empty or whitespace-only message, ignoring. Raw message: [%s]"):format(tostring(message)))
 			return
 		end
 
-=======
->>>>>>> 2b9b8d82
+
 		local decodedSuccess, resultOrError = pcall(HttpService.JSONDecode, HttpService, message)
 
 		if not decodedSuccess then

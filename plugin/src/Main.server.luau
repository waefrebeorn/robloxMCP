local Main = script:FindFirstAncestor("MCPStudioPlugin")
local MockWebSocketService = require(Main.MockWebSocketService)
local Types = require(Main.Types)
local ToolHelpers = require(Main.ToolHelpers) -- Add this line

local ChangeHistoryService = game:GetService("ChangeHistoryService")
local HttpService = game:GetService("HttpService")
local RunService = game:GetService("RunService")
local StudioService = game:GetService("StudioService")

local URI = "http://localhost:44755"
local RECEIVE_ENDPOINT = "/request"
local SEND_ENDPOINT = "/response"

if RunService:IsRunning() then
	return
end

local old_warn = warn
local function log(...)
	if false then
		old_warn(...)
	end
end

local function fetchBuiltinTools()
	local tools = {}
	for _, tool in Main.Tools:GetChildren() do
		if tool:IsA("ModuleScript") then
			table.insert(tools, require(tool) :: Types.ToolFunction)
		end
	end
	return tools -- This function is no longer used directly for dispatch
end

-- New: Load tools into a dictionary for named dispatch
local function loadToolFunctions()
    print("[MCP Diagnostics] Attempting to load tool functions...")
    local toolModules = {}

    print("[MCP Diagnostics] Main (script:FindFirstAncestor(\"MCPStudioPlugin\")) is: " .. tostring(Main))
    if Main then
        print("[MCP Diagnostics] Main.Tools is: " .. tostring(Main.Tools))
    else
        print("[MCP Diagnostics] Main is nil, cannot access Main.Tools.")
    end
<<<<<<< HEAD
=======

>>>>>>> 0642ddd5
    if script:FindFirstChild("Tools") then
        print("[MCP Diagnostics] script.Tools is: " .. tostring(script.Tools) .. " (" .. script.Tools:GetFullName() .. ")")
    else
        print("[MCP Diagnostics] script.Tools is: nil (not found as a child of script)")
    end

<<<<<<< HEAD
=======

>>>>>>> 0642ddd5
    local toolsFolder = Main and Main.Tools or script.Tools -- Check Main before Main.Tools
    print("[MCP Diagnostics] Determined toolsFolder: " .. tostring(toolsFolder) .. (toolsFolder and (" (" .. toolsFolder:GetFullName() .. ")") or ""))

    if toolsFolder then
        print("[MCP Diagnostics] Tools folder found. Iterating children...")
        local children = toolsFolder:GetChildren()
        print("[MCP Diagnostics] Number of children in toolsFolder: " .. tostring(#children))
        for i, toolModuleScript in ipairs(children) do
            print("[MCP Diagnostics] Processing child #" .. i .. ": " .. toolModuleScript.Name .. ", ClassName: " .. toolModuleScript.ClassName)
            if toolModuleScript:IsA("ModuleScript") then
                print("[MCP Diagnostics] Attempting to require ModuleScript: " .. toolModuleScript.Name)
                local success, toolFunctionOrError = pcall(require, toolModuleScript)
                if success and type(toolFunctionOrError) == "function" then
                    print("[MCP Diagnostics] Successfully loaded tool: " .. toolModuleScript.Name)
                    toolModules[toolModuleScript.Name] = toolFunctionOrError
                elseif success then
                    print("[MCP Diagnostics] Error loading tool " .. toolModuleScript.Name .. ": require succeeded but returned type " .. type(toolFunctionOrError) .. " instead of function.")
                else
                    print("[MCP Diagnostics] Error loading tool " .. toolModuleScript.Name .. " (pcall failed): " .. tostring(toolFunctionOrError))
                end
            else
                print("[MCP Diagnostics] Child " .. toolModuleScript.Name .. " is not a ModuleScript. Skipping.")
            end
        end
    else
        print("[MCP Diagnostics] Error: Tools folder not found or resolved to nil.")
<<<<<<< HEAD
    end

    local loadedToolNames = {}
    for name, _ in pairs(toolModules) do
        table.insert(loadedToolNames, name)
    end
=======

    end

    local loadedToolNames = {}
    for name, _ in pairs(toolModules) do
        table.insert(loadedToolNames, name)
    end

>>>>>>> 0642ddd5
    print("[MCP Diagnostics] Finished loading tools. Loaded tool names: {" .. table.concat(loadedToolNames, ", ") .. "}")

    return toolModules
end

local toolFunctions = loadToolFunctions()
-- For debugging, print loaded tools
-- for name, _ in pairs(toolFunctions) do
-- log("[MCP] Registered tool function: " .. name) -- Keep this commented or use print for consistency
-- end
-- for name, _ in pairs(toolFunctions) do
-- log("[MCP] Registered tool function: " .. name) -- Keep this commented or use print for consistency
-- end

local function connectWebSocket()
	local client = MockWebSocketService:CreateClient(URI)
	client:SetReceiveEndpoint(RECEIVE_ENDPOINT)
	client:SetSendEndpoint(SEND_ENDPOINT)

	client.Opened:Once(function()
		log("[MCP] Connection opened")
	end)

	client.Closed:Once(function()
		log("[MCP] Connection closed")
	end)

	client.MessageReceived:Connect(function(message)
		log("[MCP] Message received")

		local decodedSuccess, body = pcall(HttpService.JSONDecode, HttpService, message)
		if not decodedSuccess or not body or type(body) ~= "table" then
			log("[MCP] Error: Failed to decode JSON message or invalid format: " .. (body or message))
			return
		end

		local id = body.id
		if not id or type(id) ~= "string" then
			log("[MCP] Error: Message ID is missing or not a string in body: ", body)
			return
		end

		local responseSent = false
		local function sendResponseOnce(responseCallToolResultTable, originalToolNameForResponse) -- Removed isError param as it's in the table
			if not responseSent then
				responseSent = true

				-- responseCallToolResultTable is the Lua table like {content={{type="text",...}}, isError=...}
				-- This is what needs to be JSON encoded and sent as the 'response' field of the body to /response
				print("[MCP Diagnostics] sendResponseOnce: Attempting to encode responseCallToolResultTable. Content:")
				-- Safe deep print of the table
				local function safeDeepPrint(tbl, indent)
					indent = indent or 0
					if type(tbl) ~= "table" then
						print(string.rep("  ", indent) .. "- " .. tostring(tbl))
						return
					end
					if indent > 4 then -- Prevent excessively deep recursion for huge tables
						 print(string.rep("  ", indent) .. "- Table (depth limit reached)")
						return
					end
					for k, v in pairs(tbl) do
						print(string.rep("  ", indent) .. tostring(k) .. ":")
						safeDeepPrint(v, indent + 1)
					end
				end
				safeDeepPrint(responseCallToolResultTable)
				print("[MCP Diagnostics] sendResponseOnce: End of responseCallToolResultTable content.")

				local successEncode, resultOrError = pcall(HttpService.JSONEncode, HttpService, responseCallToolResultTable)
				local jsonEncodedCallToolResultStr

				if not successEncode then
					local errorMessageFromEncode = tostring(resultOrError) -- This is the error from JSONEncode
					print("[MCP Diagnostics] sendResponseOnce: First JSONEncode pcall FAILED. Error: " .. errorMessageFromEncode)

					local errorDetail = "Plugin internal error: Failed to JSON encode the tool's result structure: " .. errorMessageFromEncode
					-- log("[MCP] CRITICAL: " .. errorDetail) -- Keep conditional log or change to print
					print("[MCP CRITICAL] " .. errorDetail) -- Make it unconditional for now

					local errorCtResultTable = ToolHelpers.FormatErrorResult(errorDetail)
					print("[MCP Diagnostics] sendResponseOnce: Attempting to encode fallback errorCtResultTable. Content:")
					safeDeepPrint(errorCtResultTable)
					print("[MCP Diagnostics] sendResponseOnce: End of fallback errorCtResultTable content.")

					local finalErrorJsonSuccess, finalErrorJsonOrMsg = pcall(HttpService.JSONEncode, HttpService, errorCtResultTable)
					if finalErrorJsonSuccess then
						jsonEncodedCallToolResultStr = finalErrorJsonOrMsg
					else
						local fallbackEncodeErrorMessage = tostring(finalErrorJsonOrMsg)
						print("[MCP CRITICAL] Failed to encode even the fallback error message! Fallback Encode Error: " .. fallbackEncodeErrorMessage)
						jsonEncodedCallToolResultStr = "{\"content\":[{\"type\":\"text\",\"text\":\"Plugin critical error: Failed to construct final JSON response. Fallback encode error: " .. HttpService:JSONEncode(fallbackEncodeErrorMessage) .. "\"}],\"isError\":true}"
					end
				else
					print("[MCP Diagnostics] sendResponseOnce: First JSONEncode pcall SUCCEEDED.")
<<<<<<< HEAD
=======

>>>>>>> 0642ddd5
					jsonEncodedCallToolResultStr = resultOrError
				end

				local payloadForRust = { -- This is the body for the POST to the /response endpoint
					id = id, -- MCP Transaction ID, captured from the incoming message
					response = jsonEncodedCallToolResultStr -- This is the JSON string of the CallToolResult-like table
				}
				print("[MCP Diagnostics] sendResponseOnce: payloadForRust before second JSONEncode. Content:")
				safeDeepPrint(payloadForRust)
				print("[MCP Diagnostics] sendResponseOnce: End of payloadForRust content.")

				local successFinalEncode, resultOrErrorFinal = pcall(HttpService.JSONEncode, HttpService, payloadForRust)
				local finalJsonToSend -- This will be the string to send to client:Send

				if successFinalEncode then
					finalJsonToSend = resultOrErrorFinal
					print("[MCP Diagnostics] sendResponseOnce: Successfully encoded final payloadForRust into finalJsonToSend.")
					-- log("[MCP] Sending response: " .. finalJsonToSend) -- Keep original log call if it's preferred
					print("[MCP] Sending response: " .. finalJsonToSend) -- Or use print for visibility
					client:Send(finalJsonToSend)
				else
					-- resultOrErrorFinal is the error message from encoding payloadForRust
					local payloadEncodeErrorMsg = tostring(resultOrErrorFinal)
					print("[MCP CRITICAL] Failed to encode the final payload (payloadForRust). Error: " .. payloadEncodeErrorMsg)

					local criticalErrorMsg = "Plugin critical error: Failed to construct final JSON response. Error encoding payloadForRust: " .. payloadEncodeErrorMsg
					local criticalErrorCtResult = ToolHelpers.FormatErrorResult(criticalErrorMsg)

					local successCriticalEncode, jsonForCriticalError = pcall(HttpService.JSONEncode, HttpService, criticalErrorCtResult)
					local responseContentForAgent

					if successCriticalEncode then
						responseContentForAgent = jsonForCriticalError
					else
						local criticalEncodeErrorMsg = tostring(jsonForCriticalError)
						print("[MCP CRITICAL] Failed to encode even the criticalErrorCtResult. Error: " .. criticalEncodeErrorMsg)
						-- Manually craft the JSON string for responseContentForAgent
						responseContentForAgent = string.format("{\"content\":[{\"type\":\"text\",\"text\":\"Plugin meltdown. Cannot encode error responses. Initial error: %s. Fallback error: %s\"}],\"isError\":true}", HttpService:JSONEncode(payloadEncodeErrorMsg), HttpService:JSONEncode(criticalEncodeErrorMsg))
					end

					-- Now, construct the final payload string for the agent, ensuring this step is also safe
					local finalPayloadTable = { id = id, response = responseContentForAgent }
					local successUltimateEncode, ultimatePayloadString = pcall(HttpService.JSONEncode, HttpService, finalPayloadTable)

					if successUltimateEncode then
						client:Send(ultimatePayloadString)
					else
						local ultimateEncodeErrorMsg = tostring(ultimatePayloadString)
						print("[MCP CRITICAL] Failed to encode the absolute final fallback payload. Error: " .. ultimateEncodeErrorMsg)
						-- As a very last resort, send a completely hardcoded string if possible, though client:Send might expect specific structure
						-- This situation indicates HttpService:JSONEncode is fundamentally broken or id is problematic.
						client:Send(string.format("{\"id\":\"%s\",\"response\":\"{\\\"content\\\":[{\\\"type\\\":\\\"text\\\",\\\"text\\\":\\\"MELTDOWN (%s)\\\"}],\\\"isError\\\":true}\"}", tostring(id), HttpService:JSONEncode(ultimateEncodeErrorMsg)))
					end
				end
			end
		end

		local taskArgs = body.args
		if not taskArgs or type(taskArgs) ~= "table" then
			local errorResultTable = ToolHelpers.FormatErrorResult("Task arguments (body.args) are missing or not a table.")
			sendResponseOnce(errorResultTable, "unknown_task")
			return
		end

		local toolNameForExecution -- This is the name of the Luau script, e.g., "CreateInstance", "RunCode"
		local toolInputArgs = {} -- Arguments to pass to the Luau tool function
        local originalToolNameToRespondWith -- This is the name Gemini called, e.g. "CreateInstance"

		if taskArgs.ExecuteLuauByName and type(taskArgs.ExecuteLuauByName) == "table" then
			toolNameForExecution = taskArgs.ExecuteLuauByName.tool_name
            originalToolNameToRespondWith = toolNameForExecution -- For Luau tools, this is the same.
			local argumentsJson = taskArgs.ExecuteLuauByName.arguments_json

			if type(toolNameForExecution) ~= "string" or string.len(toolNameForExecution) == 0 then
				local errorResultTable = ToolHelpers.FormatErrorResult("ExecuteLuauByName: 'tool_name' is missing or invalid.")
				sendResponseOnce(errorResultTable, toolNameForExecution or "ExecuteLuauByName")
				return
			end
			if type(argumentsJson) ~= "string" then
				local errorResultTable = ToolHelpers.FormatErrorResult("ExecuteLuauByName: 'arguments_json' is missing or not a string.")
				sendResponseOnce(errorResultTable, toolNameForExecution)
				return
			end

			local decodeSuccess, decodedJsonArgs = pcall(HttpService.JSONDecode, HttpService, argumentsJson)
			if decodeSuccess then
				if type(decodedJsonArgs) == "table" then
					toolInputArgs = decodedJsonArgs
				else
					-- If JSON decoded to a non-table (e.g. just a string or number), wrap it if necessary or handle error
					log("[MCP] Warning: arguments_json for " .. toolNameForExecution .. " decoded to a non-table type: " .. type(decodedJsonArgs) .. ". Using as is or wrapping might be needed.")
					toolInputArgs = decodedJsonArgs -- Assuming tool can handle it or it's a simple value call
				end
			else
				log("[MCP] Error: Failed to JSONDecode arguments_json for tool " .. toolNameForExecution .. ": " .. tostring(decodedJsonArgs)) -- decodedJsonArgs is error msg here
				local errorResultTable = ToolHelpers.FormatErrorResult("ExecuteLuauByName: Failed to decode 'arguments_json': " .. tostring(decodedJsonArgs))
				sendResponseOnce(errorResultTable, toolNameForExecution)
				return
			end
			log("[MCP] Task Type: ExecuteLuauByName for tool: " .. toolNameForExecution)

		elseif taskArgs.RunCommand and type(taskArgs.RunCommand) == "table" then
			-- This case is for the Rust `run_command` tool, which we map to `RunCode.luau`
			toolNameForExecution = "RunCode"
            originalToolNameToRespondWith = "run_command" -- Gemini called "run_command" (or the Python agent mapped it)
			toolInputArgs = { command = taskArgs.RunCommand.command }
			if type(toolInputArgs.command) ~= "string" then
				local errorResultTable = ToolHelpers.FormatErrorResult("RunCommand: 'command' is missing or not a string.")
				sendResponseOnce(errorResultTable, originalToolNameToRespondWith)
				return
			end
			log("[MCP] Task Type: RunCommand, mapped to Luau tool: " .. toolNameForExecution)

		elseif taskArgs.InsertModel and type(taskArgs.InsertModel) == "table" then
			-- This case is for the Rust `insert_model` tool, which we map to `InsertModel.luau`
			toolNameForExecution = "InsertModel"
            originalToolNameToRespondWith = "insert_model" -- Gemini called "insert_model"
			toolInputArgs = { query = taskArgs.InsertModel.query }
			if type(toolInputArgs.query) ~= "string" then
				local errorResultTable = ToolHelpers.FormatErrorResult("InsertModel: 'query' is missing or not a string.")
				sendResponseOnce(errorResultTable, originalToolNameToRespondWith)
				return
			end
			log("[MCP] Task Type: InsertModel, mapped to Luau tool: " .. toolNameForExecution)
		else
			log("[MCP] Error: Unrecognized task structure in body.args: ", taskArgs)
			local errorResultTable = ToolHelpers.FormatErrorResult("Unrecognized task structure in body.args.")
			sendResponseOnce(errorResultTable, "unknown_task")
			return
		end

		if not toolNameForExecution then
			local errorResultTable = ToolHelpers.FormatErrorResult("Could not determine tool name for execution from task arguments.")
			sendResponseOnce(errorResultTable, originalToolNameToRespondWith or "unknown_tool")
			return
		end

		-- ADD DIAGNOSTICS HERE
		print("[MCP Diagnostics] MessageReceived: Attempting to find tool. toolNameForExecution = '" .. tostring(toolNameForExecution) .. "'")
		local currentToolKeys = {}
		for k, _ in pairs(toolFunctions) do
			table.insert(currentToolKeys, "'" .. tostring(k) .. "'")
		end
		print("[MCP Diagnostics] MessageReceived: Current keys in toolFunctions: {" .. table.concat(currentToolKeys, ", ") .. "}")
		-- Check explicitly if the key exists
		if toolFunctions[toolNameForExecution] then
			print("[MCP Diagnostics] MessageReceived: toolFunctions[toolNameForExecution] IS found. Type: " .. type(toolFunctions[toolNameForExecution]))
		else
			print("[MCP Diagnostics] MessageReceived: toolFunctions[toolNameForExecution] IS NIL.")
		end

		local toolFunc = toolFunctions[toolNameForExecution]
		if not toolFunc then
            -- This is the path currently taken for RunCode
			local errorResultTable = ToolHelpers.FormatErrorResult("Tool function not found in toolFunctions map: " .. tostring(toolNameForExecution))
			sendResponseOnce(errorResultTable, originalToolNameToRespondWith)
			return
		end

		local recording = ChangeHistoryService:TryBeginRecording("StudioMCP - " .. toolNameForExecution)
		local success, result = pcall(toolFunc, toolInputArgs or {})

		if success then
			if type(result) == "table" and result.content then -- Assuming 'result' is the CallToolResult-like table
				sendResponseOnce(result, originalToolNameToRespondWith)
			else
				log("[MCP] Error: Tool " .. toolNameForExecution .. " returned unexpected result format: " .. tostring(result))
				local errorResultTable = ToolHelpers.FormatErrorResult("Tool " .. toolNameForExecution .. " returned an unexpected result format.")
				sendResponseOnce(errorResultTable, originalToolNameToRespondWith)
			end
		else
			log("[MCP] Error executing tool " .. toolNameForExecution .. ": " .. tostring(result))
			local errorResultTable = ToolHelpers.FormatErrorResult("Internal error executing tool " .. toolNameForExecution .. ": " .. tostring(result))
			sendResponseOnce(errorResultTable, originalToolNameToRespondWith)
		end

		if recording then
			ChangeHistoryService:FinishRecording(recording, Enum.FinishRecordingOperation.Commit)
		end
		log("[MCP] Handled request for original tool: " .. (originalToolNameToRespondWith or "unknown") .. ", executed as Luau: " .. toolNameForExecution)
	end)

	return client
end

local function getButtonImage()
	local ok, response = pcall(function()
		return StudioService:GetClassIcon("PackageLink").Image
	end)
	return ok and response or "rbxasset://textures/ui/GuiImagePlaceholder.png"
end

local currentClient: MockWebSocketService.MockWebSocketClient? = connectWebSocket() -- nil for default off
print("The MCP Studio plugin is ready for prompts.")

local toolbar = plugin:CreateToolbar("MCP")
local toggleButton = toolbar:CreateButton("Toggle MCP", "Toggle connection to the server", getButtonImage())
toggleButton.ClickableWhenViewportHidden = true
toggleButton:SetActive(currentClient ~= nil)

toggleButton.Click:Connect(function()
	if not currentClient then
		currentClient = connectWebSocket()
		print("The MCP Studio plugin is ready for prompts.")
	else
		currentClient:Close()
		currentClient = nil
		print("The MCP Studio plugin is stopped.")
	end
end)<|MERGE_RESOLUTION|>--- conflicted
+++ resolved
@@ -44,20 +44,13 @@
     else
         print("[MCP Diagnostics] Main is nil, cannot access Main.Tools.")
     end
-<<<<<<< HEAD
-=======
-
->>>>>>> 0642ddd5
+
     if script:FindFirstChild("Tools") then
         print("[MCP Diagnostics] script.Tools is: " .. tostring(script.Tools) .. " (" .. script.Tools:GetFullName() .. ")")
     else
         print("[MCP Diagnostics] script.Tools is: nil (not found as a child of script)")
     end
 
-<<<<<<< HEAD
-=======
-
->>>>>>> 0642ddd5
     local toolsFolder = Main and Main.Tools or script.Tools -- Check Main before Main.Tools
     print("[MCP Diagnostics] Determined toolsFolder: " .. tostring(toolsFolder) .. (toolsFolder and (" (" .. toolsFolder:GetFullName() .. ")") or ""))
 
@@ -84,23 +77,14 @@
         end
     else
         print("[MCP Diagnostics] Error: Tools folder not found or resolved to nil.")
-<<<<<<< HEAD
+
     end
 
     local loadedToolNames = {}
     for name, _ in pairs(toolModules) do
         table.insert(loadedToolNames, name)
     end
-=======
-
-    end
-
-    local loadedToolNames = {}
-    for name, _ in pairs(toolModules) do
-        table.insert(loadedToolNames, name)
-    end
-
->>>>>>> 0642ddd5
+
     print("[MCP Diagnostics] Finished loading tools. Loaded tool names: {" .. table.concat(loadedToolNames, ", ") .. "}")
 
     return toolModules
@@ -196,10 +180,7 @@
 					end
 				else
 					print("[MCP Diagnostics] sendResponseOnce: First JSONEncode pcall SUCCEEDED.")
-<<<<<<< HEAD
-=======
-
->>>>>>> 0642ddd5
+
 					jsonEncodedCallToolResultStr = resultOrError
 				end
 

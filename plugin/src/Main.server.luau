local Main = script:FindFirstAncestor("MCPStudioPlugin")
local MockWebSocketService = require(Main.MockWebSocketService)
local Types = require(Main.Types)
local ToolHelpers = require(Main.ToolHelpers) -- Add this line

local ChangeHistoryService = game:GetService("ChangeHistoryService")
local HttpService = game:GetService("HttpService")
local RunService = game:GetService("RunService")
local StudioService = game:GetService("StudioService")

local URI = "http://localhost:44755"
local RECEIVE_ENDPOINT = "/request"
local SEND_ENDPOINT = "/response"

if RunService:IsRunning() then
	return
end

local old_warn = warn
local function log(...)
	if false then
		old_warn(...)
	end
end

local function fetchBuiltinTools()
	local tools = {}
	for _, tool in Main.Tools:GetChildren() do
		if tool:IsA("ModuleScript") then
			table.insert(tools, require(tool) :: Types.ToolFunction)
		end
	end
	return tools -- This function is no longer used directly for dispatch
end

-- New: Load tools into a dictionary for named dispatch
local function loadToolFunctions()
    print("[MCP Diagnostics] Attempting to load tool functions...")
    local toolModules = {}

    print("[MCP Diagnostics] Main (script:FindFirstAncestor(\"MCPStudioPlugin\")) is: " .. tostring(Main))
    if Main then
        print("[MCP Diagnostics] Main.Tools is: " .. tostring(Main.Tools))
    else
        print("[MCP Diagnostics] Main is nil, cannot access Main.Tools.")
    end
<<<<<<< HEAD
=======

>>>>>>> 64d356c1
    if script:FindFirstChild("Tools") then
        print("[MCP Diagnostics] script.Tools is: " .. tostring(script.Tools) .. " (" .. script.Tools:GetFullName() .. ")")
    else
        print("[MCP Diagnostics] script.Tools is: nil (not found as a child of script)")
    end

<<<<<<< HEAD
=======

>>>>>>> 64d356c1
    local toolsFolder = Main and Main.Tools or script.Tools -- Check Main before Main.Tools
    print("[MCP Diagnostics] Determined toolsFolder: " .. tostring(toolsFolder) .. (toolsFolder and (" (" .. toolsFolder:GetFullName() .. ")") or ""))

    if toolsFolder then
        print("[MCP Diagnostics] Tools folder found. Iterating children...")
        local children = toolsFolder:GetChildren()
        print("[MCP Diagnostics] Number of children in toolsFolder: " .. tostring(#children))
        for i, toolModuleScript in ipairs(children) do
            print("[MCP Diagnostics] Processing child #" .. i .. ": " .. toolModuleScript.Name .. ", ClassName: " .. toolModuleScript.ClassName)
            if toolModuleScript:IsA("ModuleScript") then
                print("[MCP Diagnostics] Attempting to require ModuleScript: " .. toolModuleScript.Name)
                local success, toolFunctionOrError = pcall(require, toolModuleScript)
                if success and type(toolFunctionOrError) == "function" then
                    print("[MCP Diagnostics] Successfully loaded tool: " .. toolModuleScript.Name)
                    toolModules[toolModuleScript.Name] = toolFunctionOrError
                elseif success then
                    print("[MCP Diagnostics] Error loading tool " .. toolModuleScript.Name .. ": require succeeded but returned type " .. type(toolFunctionOrError) .. " instead of function.")
                else
                    print("[MCP Diagnostics] Error loading tool " .. toolModuleScript.Name .. " (pcall failed): " .. tostring(toolFunctionOrError))
                end
            else
                print("[MCP Diagnostics] Child " .. toolModuleScript.Name .. " is not a ModuleScript. Skipping.")
            end
        end
    else
        print("[MCP Diagnostics] Error: Tools folder not found or resolved to nil.")
<<<<<<< HEAD
=======

>>>>>>> 64d356c1
    end

    local loadedToolNames = {}
    for name, _ in pairs(toolModules) do
        table.insert(loadedToolNames, name)
    end
<<<<<<< HEAD
=======

>>>>>>> 64d356c1
    print("[MCP Diagnostics] Finished loading tools. Loaded tool names: {" .. table.concat(loadedToolNames, ", ") .. "}")

    return toolModules
end

local toolFunctions = loadToolFunctions()
-- For debugging, print loaded tools
-- for name, _ in pairs(toolFunctions) do
-- log("[MCP] Registered tool function: " .. name) -- Keep this commented or use print for consistency
-- end
-- for name, _ in pairs(toolFunctions) do
-- log("[MCP] Registered tool function: " .. name) -- Keep this commented or use print for consistency
-- end

local function connectWebSocket()
	local client = MockWebSocketService:CreateClient(URI)
	client:SetReceiveEndpoint(RECEIVE_ENDPOINT)
	client:SetSendEndpoint(SEND_ENDPOINT)

	client.Opened:Once(function()
		log("[MCP] Connection opened")
	end)

	client.Closed:Once(function()
		log("[MCP] Connection closed")
	end)

	client.MessageReceived:Connect(function(message)
		log("[MCP] Message received")

		local decodedSuccess, body = pcall(HttpService.JSONDecode, HttpService, message)
		if not decodedSuccess or not body or type(body) ~= "table" then
			log("[MCP] Error: Failed to decode JSON message or invalid format: " .. (body or message))
			return
		end

		local id = body.id
		if not id or type(id) ~= "string" then
			log("[MCP] Error: Message ID is missing or not a string in body: ", body)
			return
		end

		local responseSent = false
		local function sendResponseOnce(responseCallToolResultTable, originalToolNameForResponse) -- Removed isError param as it's in the table
			if not responseSent then
				responseSent = true

				-- responseCallToolResultTable is the Lua table like {content={{type="text",...}}, isError=...}
				-- This is what needs to be JSON encoded and sent as the 'response' field of the body to /response
				print("[MCP Diagnostics] sendResponseOnce: Attempting to encode responseCallToolResultTable. Content:")
				-- Safe deep print of the table
				local function safeDeepPrint(tbl, indent)
					indent = indent or 0
					if type(tbl) ~= "table" then
						print(string.rep("  ", indent) .. "- " .. tostring(tbl))
						return
					end
					if indent > 4 then -- Prevent excessively deep recursion for huge tables
						 print(string.rep("  ", indent) .. "- Table (depth limit reached)")
						return
					end
					for k, v in pairs(tbl) do
						print(string.rep("  ", indent) .. tostring(k) .. ":")
						safeDeepPrint(v, indent + 1)
					end
				end
				safeDeepPrint(responseCallToolResultTable)
				print("[MCP Diagnostics] sendResponseOnce: End of responseCallToolResultTable content.")

				local successEncode, resultOrError = pcall(HttpService.JSONEncode, HttpService, responseCallToolResultTable)
				local jsonEncodedCallToolResultStr

				if not successEncode then
					local errorMessageFromEncode = tostring(resultOrError) -- This is the error from JSONEncode
					print("[MCP Diagnostics] sendResponseOnce: First JSONEncode pcall FAILED. Error: " .. errorMessageFromEncode)

					local errorDetail = "Plugin internal error: Failed to JSON encode the tool's result structure: " .. errorMessageFromEncode
					-- log("[MCP] CRITICAL: " .. errorDetail) -- Keep conditional log or change to print
					print("[MCP CRITICAL] " .. errorDetail) -- Make it unconditional for now

<<<<<<< HEAD
					local errorCtResultTable = ToolHelpers.FormatErrorResult(errorDetail)
					print("[MCP Diagnostics] sendResponseOnce: Attempting to encode fallback errorCtResultTable. Content:")
					safeDeepPrint(errorCtResultTable)
					print("[MCP Diagnostics] sendResponseOnce: End of fallback errorCtResultTable content.")

					local finalErrorJsonSuccess, finalErrorJsonOrMsg = pcall(HttpService.JSONEncode, HttpService, errorCtResultTable)
					if finalErrorJsonSuccess then
						jsonEncodedCallToolResultStr = finalErrorJsonOrMsg
					else
						local fallbackEncodeErrorMessage = tostring(finalErrorJsonOrMsg)
						print("[MCP CRITICAL] Failed to encode even the fallback error message! Fallback Encode Error: " .. fallbackEncodeErrorMessage)
						jsonEncodedCallToolResultStr = "{\"content\":[{\"type\":\"text\",\"text\":\"Plugin critical error: Failed to construct final JSON response. Fallback encode error: " .. HttpService:JSONEncode(fallbackEncodeErrorMessage) .. "\"}],\"isError\":true}"
					end
				else
					print("[MCP Diagnostics] sendResponseOnce: First JSONEncode pcall SUCCEEDED.")
=======
				local successEncode, resultOrError = pcall(HttpService.JSONEncode, HttpService, responseCallToolResultTable)
				local jsonEncodedCallToolResultStr

				if not successEncode then
					-- resultOrError is the error message from the failed JSONEncode
					local errorDetail = "Plugin internal error: Failed to JSON encode the tool's result structure: " .. tostring(resultOrError)
					log("[MCP] CRITICAL: " .. errorDetail)
					local errorCtResultTable = ToolHelpers.FormatErrorResult(errorDetail)
					-- Safely encode the new error table (this should ideally not fail if FormatErrorResult is simple)
					local finalErrorJsonSuccess, finalErrorJson = pcall(HttpService.JSONEncode, HttpService, errorCtResultTable)
					if finalErrorJsonSuccess then
						jsonEncodedCallToolResultStr = finalErrorJson
					else
						-- If even encoding the fallback error fails, create a very basic JSON string manually
						log("[MCP] CRITICAL: Failed to encode even the fallback error message! " .. tostring(finalErrorJson))
						jsonEncodedCallToolResultStr = "{\"content\":[{\"type\":\"text\",\"text\":\"Plugin critical error: Failed to construct JSON response.\"}],\"isError\":true}"
					end
				else
					-- resultOrError is the successfully encoded JSON string
>>>>>>> 64d356c1
					jsonEncodedCallToolResultStr = resultOrError
				end

				local payloadForRust = { -- This is the body for the POST to the /response endpoint
					id = id, -- MCP Transaction ID, captured from the incoming message
					response = jsonEncodedCallToolResultStr -- This is the JSON string of the CallToolResult-like table
				}

				local finalJsonToSend, finalEncodeErr = pcall(HttpService.JSONEncode, HttpService, payloadForRust)

				if not finalEncodeErr then
					log("[MCP] Sending response: " .. finalJsonToSend)
					client:Send(finalJsonToSend)
				else
					log("[MCP] CRITICAL: Failed to encode the final payload for /response: " .. tostring(finalJsonToSend) .. " for original message id: " .. id)
					-- Fallback for critical double encoding failure (extremely unlikely if first encode worked)
					local criticalErrorCtResult = ToolHelpers.FormatErrorResult("Plugin critical error: Failed to construct final JSON response.")
					local criticalErrorJson = HttpService:JSONEncode(criticalErrorCtResult)
					client:Send(HttpService:JSONEncode({ id = id, response = criticalErrorJson }))
				end
			end
		end

		local taskArgs = body.args
		if not taskArgs or type(taskArgs) ~= "table" then
			local errorResultTable = ToolHelpers.FormatErrorResult("Task arguments (body.args) are missing or not a table.")
			sendResponseOnce(errorResultTable, "unknown_task")
			return
		end

		local toolNameForExecution -- This is the name of the Luau script, e.g., "CreateInstance", "RunCode"
		local toolInputArgs = {} -- Arguments to pass to the Luau tool function
        local originalToolNameToRespondWith -- This is the name Gemini called, e.g. "CreateInstance"

		if taskArgs.ExecuteLuauByName and type(taskArgs.ExecuteLuauByName) == "table" then
			toolNameForExecution = taskArgs.ExecuteLuauByName.tool_name
            originalToolNameToRespondWith = toolNameForExecution -- For Luau tools, this is the same.
			local argumentsJson = taskArgs.ExecuteLuauByName.arguments_json

			if type(toolNameForExecution) ~= "string" or string.len(toolNameForExecution) == 0 then
				local errorResultTable = ToolHelpers.FormatErrorResult("ExecuteLuauByName: 'tool_name' is missing or invalid.")
				sendResponseOnce(errorResultTable, toolNameForExecution or "ExecuteLuauByName")
				return
			end
			if type(argumentsJson) ~= "string" then
				local errorResultTable = ToolHelpers.FormatErrorResult("ExecuteLuauByName: 'arguments_json' is missing or not a string.")
				sendResponseOnce(errorResultTable, toolNameForExecution)
				return
			end

			local decodeSuccess, decodedJsonArgs = pcall(HttpService.JSONDecode, HttpService, argumentsJson)
			if decodeSuccess then
				if type(decodedJsonArgs) == "table" then
					toolInputArgs = decodedJsonArgs
				else
					-- If JSON decoded to a non-table (e.g. just a string or number), wrap it if necessary or handle error
					log("[MCP] Warning: arguments_json for " .. toolNameForExecution .. " decoded to a non-table type: " .. type(decodedJsonArgs) .. ". Using as is or wrapping might be needed.")
					toolInputArgs = decodedJsonArgs -- Assuming tool can handle it or it's a simple value call
				end
			else
				log("[MCP] Error: Failed to JSONDecode arguments_json for tool " .. toolNameForExecution .. ": " .. tostring(decodedJsonArgs)) -- decodedJsonArgs is error msg here
				local errorResultTable = ToolHelpers.FormatErrorResult("ExecuteLuauByName: Failed to decode 'arguments_json': " .. tostring(decodedJsonArgs))
				sendResponseOnce(errorResultTable, toolNameForExecution)
				return
			end
			log("[MCP] Task Type: ExecuteLuauByName for tool: " .. toolNameForExecution)

		elseif taskArgs.RunCommand and type(taskArgs.RunCommand) == "table" then
			-- This case is for the Rust `run_command` tool, which we map to `RunCode.luau`
			toolNameForExecution = "RunCode"
            originalToolNameToRespondWith = "run_command" -- Gemini called "run_command" (or the Python agent mapped it)
			toolInputArgs = { command = taskArgs.RunCommand.command }
			if type(toolInputArgs.command) ~= "string" then
				local errorResultTable = ToolHelpers.FormatErrorResult("RunCommand: 'command' is missing or not a string.")
				sendResponseOnce(errorResultTable, originalToolNameToRespondWith)
				return
			end
			log("[MCP] Task Type: RunCommand, mapped to Luau tool: " .. toolNameForExecution)

		elseif taskArgs.InsertModel and type(taskArgs.InsertModel) == "table" then
			-- This case is for the Rust `insert_model` tool, which we map to `InsertModel.luau`
			toolNameForExecution = "InsertModel"
            originalToolNameToRespondWith = "insert_model" -- Gemini called "insert_model"
			toolInputArgs = { query = taskArgs.InsertModel.query }
			if type(toolInputArgs.query) ~= "string" then
				local errorResultTable = ToolHelpers.FormatErrorResult("InsertModel: 'query' is missing or not a string.")
				sendResponseOnce(errorResultTable, originalToolNameToRespondWith)
				return
			end
			log("[MCP] Task Type: InsertModel, mapped to Luau tool: " .. toolNameForExecution)
		else
			log("[MCP] Error: Unrecognized task structure in body.args: ", taskArgs)
			local errorResultTable = ToolHelpers.FormatErrorResult("Unrecognized task structure in body.args.")
			sendResponseOnce(errorResultTable, "unknown_task")
			return
		end

		if not toolNameForExecution then
			local errorResultTable = ToolHelpers.FormatErrorResult("Could not determine tool name for execution from task arguments.")
			sendResponseOnce(errorResultTable, originalToolNameToRespondWith or "unknown_tool")
			return
		end

        local toolFunc = toolFunctions[toolNameForExecution]
		if not toolFunc then
			local errorResultTable = ToolHelpers.FormatErrorResult("Tool function not found in toolFunctions map: " .. toolNameForExecution)
			sendResponseOnce(errorResultTable, originalToolNameToRespondWith)
			return
		end

		local recording = ChangeHistoryService:TryBeginRecording("StudioMCP - " .. toolNameForExecution)
		local success, result = pcall(toolFunc, toolInputArgs or {})

		if success then
			if type(result) == "table" and result.content then -- Assuming 'result' is the CallToolResult-like table
				sendResponseOnce(result, originalToolNameToRespondWith)
			else
				log("[MCP] Error: Tool " .. toolNameForExecution .. " returned unexpected result format: " .. tostring(result))
				local errorResultTable = ToolHelpers.FormatErrorResult("Tool " .. toolNameForExecution .. " returned an unexpected result format.")
				sendResponseOnce(errorResultTable, originalToolNameToRespondWith)
			end
		else
			log("[MCP] Error executing tool " .. toolNameForExecution .. ": " .. tostring(result))
			local errorResultTable = ToolHelpers.FormatErrorResult("Internal error executing tool " .. toolNameForExecution .. ": " .. tostring(result))
			sendResponseOnce(errorResultTable, originalToolNameToRespondWith)
		end

		if recording then
			ChangeHistoryService:FinishRecording(recording, Enum.FinishRecordingOperation.Commit)
		end
		log("[MCP] Handled request for original tool: " .. (originalToolNameToRespondWith or "unknown") .. ", executed as Luau: " .. toolNameForExecution)
	end)

	return client
end

local function getButtonImage()
	local ok, response = pcall(function()
		return StudioService:GetClassIcon("PackageLink").Image
	end)
	return ok and response or "rbxasset://textures/ui/GuiImagePlaceholder.png"
end

local currentClient: MockWebSocketService.MockWebSocketClient? = connectWebSocket() -- nil for default off
print("The MCP Studio plugin is ready for prompts.")

local toolbar = plugin:CreateToolbar("MCP")
local toggleButton = toolbar:CreateButton("Toggle MCP", "Toggle connection to the server", getButtonImage())
toggleButton.ClickableWhenViewportHidden = true
toggleButton:SetActive(currentClient ~= nil)

toggleButton.Click:Connect(function()
	if not currentClient then
		currentClient = connectWebSocket()
		print("The MCP Studio plugin is ready for prompts.")
	else
		currentClient:Close()
		currentClient = nil
		print("The MCP Studio plugin is stopped.")
	end
end)<|MERGE_RESOLUTION|>--- conflicted
+++ resolved
@@ -44,20 +44,14 @@
     else
         print("[MCP Diagnostics] Main is nil, cannot access Main.Tools.")
     end
-<<<<<<< HEAD
-=======
-
->>>>>>> 64d356c1
+
     if script:FindFirstChild("Tools") then
         print("[MCP Diagnostics] script.Tools is: " .. tostring(script.Tools) .. " (" .. script.Tools:GetFullName() .. ")")
     else
         print("[MCP Diagnostics] script.Tools is: nil (not found as a child of script)")
     end
 
-<<<<<<< HEAD
-=======
-
->>>>>>> 64d356c1
+
     local toolsFolder = Main and Main.Tools or script.Tools -- Check Main before Main.Tools
     print("[MCP Diagnostics] Determined toolsFolder: " .. tostring(toolsFolder) .. (toolsFolder and (" (" .. toolsFolder:GetFullName() .. ")") or ""))
 
@@ -84,20 +78,14 @@
         end
     else
         print("[MCP Diagnostics] Error: Tools folder not found or resolved to nil.")
-<<<<<<< HEAD
-=======
-
->>>>>>> 64d356c1
+
     end
 
     local loadedToolNames = {}
     for name, _ in pairs(toolModules) do
         table.insert(loadedToolNames, name)
     end
-<<<<<<< HEAD
-=======
-
->>>>>>> 64d356c1
+
     print("[MCP Diagnostics] Finished loading tools. Loaded tool names: {" .. table.concat(loadedToolNames, ", ") .. "}")
 
     return toolModules
@@ -178,7 +166,6 @@
 					-- log("[MCP] CRITICAL: " .. errorDetail) -- Keep conditional log or change to print
 					print("[MCP CRITICAL] " .. errorDetail) -- Make it unconditional for now
 
-<<<<<<< HEAD
 					local errorCtResultTable = ToolHelpers.FormatErrorResult(errorDetail)
 					print("[MCP Diagnostics] sendResponseOnce: Attempting to encode fallback errorCtResultTable. Content:")
 					safeDeepPrint(errorCtResultTable)
@@ -194,27 +181,7 @@
 					end
 				else
 					print("[MCP Diagnostics] sendResponseOnce: First JSONEncode pcall SUCCEEDED.")
-=======
-				local successEncode, resultOrError = pcall(HttpService.JSONEncode, HttpService, responseCallToolResultTable)
-				local jsonEncodedCallToolResultStr
-
-				if not successEncode then
-					-- resultOrError is the error message from the failed JSONEncode
-					local errorDetail = "Plugin internal error: Failed to JSON encode the tool's result structure: " .. tostring(resultOrError)
-					log("[MCP] CRITICAL: " .. errorDetail)
-					local errorCtResultTable = ToolHelpers.FormatErrorResult(errorDetail)
-					-- Safely encode the new error table (this should ideally not fail if FormatErrorResult is simple)
-					local finalErrorJsonSuccess, finalErrorJson = pcall(HttpService.JSONEncode, HttpService, errorCtResultTable)
-					if finalErrorJsonSuccess then
-						jsonEncodedCallToolResultStr = finalErrorJson
-					else
-						-- If even encoding the fallback error fails, create a very basic JSON string manually
-						log("[MCP] CRITICAL: Failed to encode even the fallback error message! " .. tostring(finalErrorJson))
-						jsonEncodedCallToolResultStr = "{\"content\":[{\"type\":\"text\",\"text\":\"Plugin critical error: Failed to construct JSON response.\"}],\"isError\":true}"
-					end
-				else
-					-- resultOrError is the successfully encoded JSON string
->>>>>>> 64d356c1
+
 					jsonEncodedCallToolResultStr = resultOrError
 				end
 

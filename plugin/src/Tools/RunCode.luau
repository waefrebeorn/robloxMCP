<<<<<<< HEAD
-- Simplified RunCode.luau - Test 1: Isolate deepClone
local Main = script:FindFirstAncestor("MCPStudioPlugin")
local ToolHelpers = require(Main.ToolHelpers)
local HttpService = game:GetService("HttpService")
=======

-- Simplified RunCode.luau - Step 2 of reintroducing functionality (Table Serialization)
local Main = script:FindFirstAncestor("MCPStudioPlugin")
local ToolHelpers = require(Main.ToolHelpers)
local HttpService = game:GetService("HttpService") -- Added for toStrTable
>>>>>>> 66062744

-- Helper functions from the original script
local function getTableType(arg)
	local hasArray = false
	local hasTable = false
	for key, _value in arg do
		if typeof(key) == "number" then
			hasArray = true
		else
			hasTable = true
		end
		if hasArray and hasTable then
			break
		end
	end
	return hasArray, hasTable
end

local function serializeTable(arg)
	if typeof(arg) == "table" then
		local _, isTable = getTableType(arg)
		local newArg = {}
		for key, value in arg do
			local newKey = serializeTable(key)
			newArg[if isTable then tostring(newKey) else newKey] = serializeTable(value)
		end
		return newArg
	elseif type(arg) == "userdata" then
		return tostring(arg) or "UNABLE_TO_SERIALIZE" -- Fallback for userdata
	end
	return arg
end

--[[
local function deepClone(t, cache)
    cache = cache or {}
	local clone = {}
	for key, value in t do
		local newKey = key
		if typeof(key) == "table" then
			if not cache[key] then
                cache[key] = {}
				cache[key] = deepClone(key, cache)
			end
			newKey = cache[key]
		end

		local newValue = value
		if typeof(value) == "table" then
			if not cache[value] then
                cache[value] = {}
				cache[value] = deepClone(value, cache)
			end
			newValue = cache[value]
		end
		clone[newKey] = newValue
	end
	return clone
end
--]]

local function toStrTable(t: { any }): { string }
    local clonedTable = {}
<<<<<<< HEAD
    -- Bypassing deepClone for testing parser issue
    local cloneSuccess, result = true, t -- Bypass deepClone, work directly on t

    if cloneSuccess then -- This will always be true now for the direct assignment
        clonedTable = result
    else
        -- This 'else' block is effectively dead code for this test, but kept for structure.
=======
    local cloneSuccess, result = pcall(deepClone, t, {})
    if cloneSuccess then
        clonedTable = result
    else
>>>>>>> 66062744
        local strTableMinimal = table.create(#t)
        for i, arg_elem in ipairs(t) do
            strTableMinimal[i] = tostring(arg_elem)
        end
        return strTableMinimal
    end

	local strTable = table.create(#clonedTable)
	for i, arg_elem in ipairs(clonedTable) do
		local serializedArg = serializeTable(arg_elem)
		strTable[i] = if typeof(serializedArg) == "table"
			then HttpService:JSONEncode(serializedArg)
			else tostring(serializedArg)
		end
	end
	return strTable
end

<<<<<<< HEAD
-- Main function from previous step
=======
-- Main function from previous step, with modified addToOutput
>>>>>>> 66062744
local function handleRunCode(args)
    if type(args.command) ~= "string" then
        return ToolHelpers.FormatErrorResult("Error: RunCode command argument is missing or not a string.")
    end

    local command = args.command
    local output_parts = {}
    local an_error_occurred_in_command = false

<<<<<<< HEAD
    local function addToOutput(tag, ...)
        local packedArgs = table.pack(...)
        if packedArgs.n == 0 then
            table.insert(output_parts, tag .. "\n")
            return
        end
        local strResults = toStrTable(packedArgs)
        table.insert(output_parts, tag .. " " .. table.concat(strResults, "\t") .. "\n")
    end

    local pcall_success, execution_result = pcall(function()
        local func, load_err = loadstring(command)
        if not func then
            an_error_occurred_in_command = true
            addToOutput("[LOADSTRING ERROR]", load_err or "Unknown loadstring error")
            return
        end

        local chunkfenv = getfenv(func)
        local oldPrint = chunkfenv.print or print
        chunkfenv.print = function(...)
=======
    -- Modified addToOutput to use toStrTable
    local function addToOutput(tag, ...)
        local packedArgs = table.pack(...)
        if packedArgs.n == 0 then
            table.insert(output_parts, tag .. "\n") -- Keep simple for no-arg calls
            return
        end
        -- Use the reintroduced toStrTable
        local strResults = toStrTable(packedArgs)
        table.insert(output_parts, tag .. " " .. table.concat(strResults, "\t") .. "\n")

    end

    local pcall_success, execution_result = pcall(function()
        local func, load_err = loadstring(command)
        if not func then
            an_error_occurred_in_command = true
            addToOutput("[LOADSTRING ERROR]", load_err or "Unknown loadstring error")
            return

        end

        local chunkfenv = getfenv(func)
        local oldPrint = chunkfenv.print or print
        chunkfenv.print = function(...)

>>>>>>> 66062744
            if oldPrint then oldPrint(...) end
            addToOutput("[OUTPUT]", ...)
        end

        local oldWarn = chunkfenv.warn or warn
        chunkfenv.warn = function(...)
            if oldWarn then oldWarn(...) end
            addToOutput("[WARNING]", ...)
        end

        local oldError = chunkfenv.error
        chunkfenv.error = function(...)
            an_error_occurred_in_command = true
            addToOutput("[ERROR]", ...)
        end

        local results = {pcall(func)}
        local run_success = results[1]
        local returned_values_from_command = {}
        for i = 2, #results do
            table.insert(returned_values_from_command, results[i])
        end

        if not run_success then
            an_error_occurred_in_command = true
            addToOutput("[RUNTIME ERROR]", returned_values_from_command[1])
        else
            if #returned_values_from_command > 0 then
<<<<<<< HEAD
=======
                -- addToOutput will now use toStrTable for these returned values
>>>>>>> 66062744
                addToOutput("[RETURNED]", table.unpack(returned_values_from_command))
            end
        end
    end)
<<<<<<< HEAD

    local final_output_str = table.concat(output_parts, "")

    if not pcall_success then
        final_output_str = final_output_str .. "[CRITICAL TOOL ERROR] " .. tostring(execution_result) .. "\n"
        an_error_occurred_in_command = true
        return ToolHelpers.FormatErrorResult(final_output_str)
    elseif an_error_occurred_in_command then
        return ToolHelpers.FormatErrorResult(final_output_str)
    else
        if final_output_str == "" then
            final_output_str = "Command executed successfully with no output or return values."
        end
        return ToolHelpers.FormatSuccessResult({ output = final_output_str })
=======


    local final_output_str = table.concat(output_parts, "")

    if not pcall_success then

        final_output_str = final_output_str .. "[CRITICAL TOOL ERROR] " .. tostring(execution_result) .. "\n"
        an_error_occurred_in_command = true

        return ToolHelpers.FormatErrorResult(final_output_str)
    elseif an_error_occurred_in_command then
        return ToolHelpers.FormatErrorResult(final_output_str)
    else
        if final_output_str == "" then
            final_output_str = "Command executed successfully with no output or return values."
        end

        -- The structure of FormatSuccessResult might need adjustment if it expects specific fields
        -- For now, assuming it can take a generic table with an 'output' field.
        return ToolHelpers.FormatSuccessResult({ output = final_output_str })

>>>>>>> 66062744
    end
end

return handleRunCode<|MERGE_RESOLUTION|>--- conflicted
+++ resolved
@@ -1,15 +1,9 @@
-<<<<<<< HEAD
+
 -- Simplified RunCode.luau - Test 1: Isolate deepClone
 local Main = script:FindFirstAncestor("MCPStudioPlugin")
 local ToolHelpers = require(Main.ToolHelpers)
 local HttpService = game:GetService("HttpService")
-=======
 
--- Simplified RunCode.luau - Step 2 of reintroducing functionality (Table Serialization)
-local Main = script:FindFirstAncestor("MCPStudioPlugin")
-local ToolHelpers = require(Main.ToolHelpers)
-local HttpService = game:GetService("HttpService") -- Added for toStrTable
->>>>>>> 66062744
 
 -- Helper functions from the original script
 local function getTableType(arg)
@@ -73,7 +67,7 @@
 
 local function toStrTable(t: { any }): { string }
     local clonedTable = {}
-<<<<<<< HEAD
+
     -- Bypassing deepClone for testing parser issue
     local cloneSuccess, result = true, t -- Bypass deepClone, work directly on t
 
@@ -81,12 +75,7 @@
         clonedTable = result
     else
         -- This 'else' block is effectively dead code for this test, but kept for structure.
-=======
-    local cloneSuccess, result = pcall(deepClone, t, {})
-    if cloneSuccess then
-        clonedTable = result
-    else
->>>>>>> 66062744
+
         local strTableMinimal = table.create(#t)
         for i, arg_elem in ipairs(t) do
             strTableMinimal[i] = tostring(arg_elem)
@@ -105,11 +94,9 @@
 	return strTable
 end
 
-<<<<<<< HEAD
+
 -- Main function from previous step
-=======
--- Main function from previous step, with modified addToOutput
->>>>>>> 66062744
+
 local function handleRunCode(args)
     if type(args.command) ~= "string" then
         return ToolHelpers.FormatErrorResult("Error: RunCode command argument is missing or not a string.")
@@ -119,7 +106,6 @@
     local output_parts = {}
     local an_error_occurred_in_command = false
 
-<<<<<<< HEAD
     local function addToOutput(tag, ...)
         local packedArgs = table.pack(...)
         if packedArgs.n == 0 then
@@ -141,34 +127,7 @@
         local chunkfenv = getfenv(func)
         local oldPrint = chunkfenv.print or print
         chunkfenv.print = function(...)
-=======
-    -- Modified addToOutput to use toStrTable
-    local function addToOutput(tag, ...)
-        local packedArgs = table.pack(...)
-        if packedArgs.n == 0 then
-            table.insert(output_parts, tag .. "\n") -- Keep simple for no-arg calls
-            return
-        end
-        -- Use the reintroduced toStrTable
-        local strResults = toStrTable(packedArgs)
-        table.insert(output_parts, tag .. " " .. table.concat(strResults, "\t") .. "\n")
 
-    end
-
-    local pcall_success, execution_result = pcall(function()
-        local func, load_err = loadstring(command)
-        if not func then
-            an_error_occurred_in_command = true
-            addToOutput("[LOADSTRING ERROR]", load_err or "Unknown loadstring error")
-            return
-
-        end
-
-        local chunkfenv = getfenv(func)
-        local oldPrint = chunkfenv.print or print
-        chunkfenv.print = function(...)
-
->>>>>>> 66062744
             if oldPrint then oldPrint(...) end
             addToOutput("[OUTPUT]", ...)
         end
@@ -197,15 +156,12 @@
             addToOutput("[RUNTIME ERROR]", returned_values_from_command[1])
         else
             if #returned_values_from_command > 0 then
-<<<<<<< HEAD
-=======
-                -- addToOutput will now use toStrTable for these returned values
->>>>>>> 66062744
+
                 addToOutput("[RETURNED]", table.unpack(returned_values_from_command))
             end
         end
     end)
-<<<<<<< HEAD
+
 
     local final_output_str = table.concat(output_parts, "")
 
@@ -220,29 +176,7 @@
             final_output_str = "Command executed successfully with no output or return values."
         end
         return ToolHelpers.FormatSuccessResult({ output = final_output_str })
-=======
 
-
-    local final_output_str = table.concat(output_parts, "")
-
-    if not pcall_success then
-
-        final_output_str = final_output_str .. "[CRITICAL TOOL ERROR] " .. tostring(execution_result) .. "\n"
-        an_error_occurred_in_command = true
-
-        return ToolHelpers.FormatErrorResult(final_output_str)
-    elseif an_error_occurred_in_command then
-        return ToolHelpers.FormatErrorResult(final_output_str)
-    else
-        if final_output_str == "" then
-            final_output_str = "Command executed successfully with no output or return values."
-        end
-
-        -- The structure of FormatSuccessResult might need adjustment if it expects specific fields
-        -- For now, assuming it can take a generic table with an 'output' field.
-        return ToolHelpers.FormatSuccessResult({ output = final_output_str })
-
->>>>>>> 66062744
     end
 end
 

--- conflicted
+++ resolved
@@ -134,10 +134,7 @@
             -- Unlike the original, we don't call the actual error() here to allow script to continue
             -- and capture more output if possible, or let pcall handle the halt.
             -- For true halting behavior, the pcall below is the primary catcher.
-<<<<<<< HEAD
-=======
 
->>>>>>> 0642ddd5
 		end -- Added missing 'end'
 
 		-- Execute the chunk
@@ -157,10 +154,7 @@
             end
 			addToOutput("[RETURNED]", table.unpack(unpackedResults, 1, results.n))
 		end
-<<<<<<< HEAD
-=======
 
->>>>>>> 0642ddd5
 	end
 
 	-- The main pcall for executeCode itself (though internal execution is also pcalled now)

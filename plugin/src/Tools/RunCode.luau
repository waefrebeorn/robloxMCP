--- conflicted
+++ resolved
@@ -11,18 +11,12 @@
     local output_text = ""
     local is_error = false
 
-<<<<<<< HEAD
+
     local success, result = pcall(function()
         local func, err = loadstring(command)
         if not func then
             return { message = "LOADSTRING ERROR: " .. tostring(err), is_error = true }
-=======
-	local function addToOutput(header: string, ...) do
-        local packedArgs = table.pack(...)
-        if packedArgs.n == 0 then -- Handle calls like print() with no arguments
-            table.insert(output_parts, header .. "\n")
-            return
->>>>>>> c7b7837b
+
         end
 
         local results = {pcall(func)} -- Execute and capture results

--- conflicted
+++ resolved
@@ -170,16 +170,9 @@
             if secondary_return then -- This is the errorString from performInsert
                 return ToolHelpers.FormatErrorResult(secondary_return);
             else -- No errorString from performInsert, so primary_return should be valid data
-<<<<<<< HEAD
+
                 return { message = "Syntax test successful for InsertModel", simplified = true }
-=======
 
-
-                local formatted_result = ToolHelpers.FormatSuccessResult(primary_return)
-                return formatted_result
-
-
->>>>>>> 0a50f0f9
             end
         end
     else

--- conflicted
+++ resolved
@@ -170,13 +170,9 @@
             if secondary_return then -- This is the errorString from performInsert
                 return ToolHelpers.FormatErrorResult(secondary_return);
             else -- No errorString from performInsert, so primary_return should be valid data
-<<<<<<< HEAD
+
                 return ToolHelpers.FormatSuccessResult(primary_return)
-=======
 
-                return { message = "Syntax test successful for InsertModel", simplified = true }
-
->>>>>>> 237248a5
             end
         end
     else

--- conflicted
+++ resolved
@@ -151,18 +151,12 @@
 local function handleInsertModel(args: Types.InsertModelArgs)
     local success, resultOrError = pcall(function()
         if type(args.query) ~= "string" or string.len(args.query) == 0 then
-<<<<<<< HEAD
-=======
 
->>>>>>> 84e5db85
             return { __isError = true, message = "InsertModel: 'query' argument (asset ID or search term) is missing, empty, or not a string." }
         end
         if args.parent_path and type(args.parent_path) ~= "string" then
             return { __isError = true, message = "InsertModel: 'parent_path', if provided, must be a string." }
-<<<<<<< HEAD
-=======
 
->>>>>>> 84e5db85
         end
 
         return performInsert(args.query, args.parent_path) -- This returns (data, errorString) or (nil, errorString)

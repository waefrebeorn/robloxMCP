import asyncio
import os
import logging
import sys
from pathlib import Path
# Remove List typing if no longer needed for ToolOutput specifically
# from typing import List # For ToolOutput typing

# Third-party imports
from dotenv import load_dotenv
from google import genai # I.1
from google.genai import types # I.2, III.1. types.Part will be used. ToolOutput removed.
from prompt_toolkit import PromptSession
from prompt_toolkit.history import FileHistory
from prompt_toolkit.formatted_text import HTML
from rich.panel import Panel
# console object is now imported from console_ui
# Status is imported where it's used, or can be imported here if preferred globally

# Local module imports
from config_manager import config, DEFAULT_CONFIG, ROOT_DIR
from console_ui import ConsoleFormatter, console
from mcp_client import MCPClient, MCPConnectionError
# III.1. Import ROBLOX_MCP_TOOLS_NEW_SDK_INSTANCE
from gemini_tools import ROBLOX_MCP_TOOLS_NEW_SDK_INSTANCE, ToolDispatcher


# --- Script Configuration & Constants using loaded config ---
load_dotenv()

logging.basicConfig(level=logging.INFO, format='%(asctime)s - %(levelname)s - %(message)s')
logger = logging.getLogger(__name__) # Logger for this main application file

ENV_GEMINI_API_KEY = os.environ.get("GEMINI_API_KEY")
CONFIG_GEMINI_API_KEY = config.get("GEMINI_API_KEY")

if ENV_GEMINI_API_KEY:
    GEMINI_API_KEY = ENV_GEMINI_API_KEY
    logger.info("Using GEMINI_API_KEY from environment variable.")
elif CONFIG_GEMINI_API_KEY and CONFIG_GEMINI_API_KEY != "None" and CONFIG_GEMINI_API_KEY is not None:
    GEMINI_API_KEY = CONFIG_GEMINI_API_KEY
    logger.info("Using GEMINI_API_KEY from config.json.")
else:
    console.print(Panel("[bold red]Error:[/bold red] GEMINI_API_KEY not found in environment variables or config.json. "
                        "Please set it in your .env file (recommended) or in config.json.", title="[red]Config Error[/red]"))
    sys.exit("GEMINI_API_KEY not set.")

GEMINI_MODEL_NAME = os.environ.get("GEMINI_MODEL_NAME") or \
                    config.get("GEMINI_MODEL_NAME") or \
                    DEFAULT_CONFIG["GEMINI_MODEL_NAME"]
logger.info(f"Using Gemini Model: {GEMINI_MODEL_NAME}")

RBX_MCP_SERVER_PATH_STR = config.get("RBX_MCP_SERVER_PATH", DEFAULT_CONFIG["RBX_MCP_SERVER_PATH"])
_rbx_mcp_path = Path(RBX_MCP_SERVER_PATH_STR)
if not _rbx_mcp_path.is_absolute():
    RBX_MCP_SERVER_PATH = (ROOT_DIR / _rbx_mcp_path).resolve()
else:
    RBX_MCP_SERVER_PATH = _rbx_mcp_path
logger.info(f"RBX_MCP_SERVER_PATH set to: {RBX_MCP_SERVER_PATH}")

MCP_MAX_INITIAL_START_ATTEMPTS = config.get("MCP_MAX_INITIAL_START_ATTEMPTS", DEFAULT_CONFIG["MCP_MAX_INITIAL_START_ATTEMPTS"])
MCP_RECONNECT_ATTEMPTS = config.get("MCP_RECONNECT_ATTEMPTS", DEFAULT_CONFIG["MCP_RECONNECT_ATTEMPTS"])

history_file_path_str = config.get("HISTORY_FILE_PATH", DEFAULT_CONFIG["HISTORY_FILE_PATH"])
history_file = Path(history_file_path_str)
try:
    if not history_file.parent.exists():
        history_file.parent.mkdir(parents=True, exist_ok=True)
except Exception as e:
    console.print(Panel(f"[yellow]Warning: Could not create directory for history file '{history_file}': {e}[/yellow]", title="[yellow]File History Warning[/yellow]"))

session = PromptSession(history=FileHistory(str(history_file)))


async def main_loop():
    """Main entry point for the Roblox Studio Gemini Broker."""
    # III.2. Remove genai.configure
    # genai.configure(api_key=GEMINI_API_KEY) # Old SDK

    # III.2. Initialize client and model resource name
    # Set the transport to 'async' for asyncio compatibility
<<<<<<< HEAD
    client = genai.Client(api_key=GEMINI_API_KEY)
=======
    client = genai.Client(api_key=GEMINI_API_KEY, transport='async')
>>>>>>> 8e1d926d
    model_resource_name = f"models/{GEMINI_MODEL_NAME}"

    # III.2. Replace GenerativeModel and start_chat
    system_instruction_text = (
        "You are an expert AI assistant for Roblox Studio, named Gemini-Roblox-Broker. "
        "Your goal is to help users by using the provided tools to interact with their game development environment. "
        "First, think step-by-step about the user's request. "
        "Then, call the necessary tools with correctly formatted arguments. "
        "If a request is ambiguous, ask clarifying questions. "
        "After a tool is used, summarize the result for the user. "
        "You cannot see the screen or the project explorer, so rely on the tool outputs for information."
    )
    # Create chat session using client.aio.chats.create
    chat_session = await client.chats.create( # III.2. Rename chat to chat_session
        model=model_resource_name,
        history=[
            types.Content(role="user", parts=[types.Part(text=system_instruction_text)]),
            types.Content(role="model", parts=[types.Part(text="Understood. I will act as an expert AI assistant for Roblox Studio.")])
        ]
    )

    mcp_client = MCPClient(
        RBX_MCP_SERVER_PATH,
        max_initial_start_attempts=MCP_MAX_INITIAL_START_ATTEMPTS,
        reconnect_attempts=MCP_RECONNECT_ATTEMPTS
    )
    tool_dispatcher = ToolDispatcher(mcp_client)
    mcp_client_instance = None # To store the mcp_client for finally block

    try:
        mcp_client_instance = mcp_client # Assign for finally block
        from rich.status import Status # Import here
        with console.status("[bold green]Starting MCP Server...", spinner="dots") as status_spinner_mcp:
            await mcp_client.start()

        console.print(Panel("[bold green]Roblox Studio Gemini Broker Initialized[/bold green]",
                            title="[white]System Status[/white]",
                            subtitle=f"Model: {GEMINI_MODEL_NAME} | MCP Server: {'[bold green]Running[/bold green]' if mcp_client.is_alive() else '[bold red]Failed[/bold red]'}"))
        if not mcp_client.is_alive():
            console.print(Panel("[bold red]MCP Server failed to start. Please check the logs and try restarting the broker.[/bold red]", title="[red]Critical Error[/red]"))
            return

        console.print("Type your commands for Roblox Studio, or 'exit' to quit.", style="dim")

        while True:
            if not mcp_client.is_alive():
                console.print(Panel("[bold yellow]Connection to Roblox Studio lost. Attempting to reconnect...[/bold yellow]", title="[yellow]Connection Issue[/yellow]"))
                with console.status("[bold yellow]Reconnecting to MCP server...", spinner="dots") as status_spinner:
                    if await mcp_client.reconnect():
                        status_spinner.update("[bold green]Reconnected successfully![/bold green]")
                        console.print(Panel("[bold green]Successfully reconnected to Roblox Studio.[/bold green]", title="[green]Connection Restored[/green]"))
                    else:
                        status_spinner.update("[bold red]Failed to reconnect.[/bold red]")
                        console.print(Panel("[bold red]Failed to reconnect to Roblox Studio after multiple attempts. Please restart Roblox Studio and the broker.[/bold red]", title="[red]Connection Failed[/red]"))
                        break

            user_input_str = ""
            try:
                prompt_text = HTML('<ansiblue bold>You: </ansiblue>')
                user_input_str = await asyncio.to_thread(session.prompt, prompt_text, reserve_space_for_menu=0)
            except KeyboardInterrupt:
                console.print("\n[bold yellow]Exiting broker...[/bold yellow]")
                break
            except EOFError:
                console.print("\n[bold yellow]Exiting broker (EOF)...[/bold yellow]")
                break

            if user_input_str.lower() == 'exit':
                console.print("[bold yellow]Exiting broker...[/bold yellow]")
                break
            if not user_input_str.strip():
                continue

            try:
                # III.3. New message sending and tool response loop
                # Send initial user message
                with console.status("[bold green]Gemini is thinking...", spinner="dots") as status_spinner_gemini:
                    response = await chat_session.send_message_async( # III.2. Use chat_session
                        content=user_input_str,
                        tools=[ROBLOX_MCP_TOOLS_NEW_SDK_INSTANCE] # Use new tool instance
                    )

                # Inner loop for handling a sequence of function calls
                while True:
                    pending_function_calls = []
                    if response.candidates and response.candidates[0].content and response.candidates[0].content.parts:
                        for part in response.candidates[0].content.parts:
                            if hasattr(part, 'function_call') and part.function_call and part.function_call.name:
                                pending_function_calls.append(part.function_call)

                    if not pending_function_calls:
                        break # No more function calls from the model, exit inner loop

                    # Execute all function calls
                    tool_tasks = []
                    for fc_to_execute in pending_function_calls:
                        # Original status message was here, now handled by print_tool_call in ToolDispatcher
                        tool_tasks.append(tool_dispatcher.execute_tool_call(fc_to_execute))

                    tool_call_results = await asyncio.gather(*tool_tasks) # This is now a list of dicts

                    # Prepare parts for sending back to the model
                    tool_response_parts = []
                    for result_dict in tool_call_results: # result_dict is like {'name': ..., 'response': ...}
                        tool_response_parts.append(
                            types.Part(function_response=types.FunctionResponse( # Use types.FunctionResponse
                                name=result_dict['name'],
                                response=result_dict['response'] # This is already a dict from ToolDispatcher
                            ))
                        )

                    # Send tool responses back to the model
                    if tool_response_parts:
                        with console.status("[bold green]Gemini is processing tool results...", spinner="dots") as status_spinner_gemini_processing:
                            response = await chat_session.send_message_async( # III.2. Use chat_session
                                content=tool_response_parts, # Send list of Part objects
                                tools=[ROBLOX_MCP_TOOLS_NEW_SDK_INSTANCE] # Use new tool instance
                            )
                    else:
                        logger.warning("No tool response parts to send, though function calls were expected.")
                        break
                # End of inner while loop for function calls
                # 'response' now holds the final model response after any tool interactions

                # III.4. Accessing Final Text Response
                if response.text:
                    ConsoleFormatter.print_gemini_header()
                    # The new SDK's response.text might be streamed differently or need different handling
                    # For now, assume it's a simple string or compatible.
                    # If it's an async iterator, this would need to change:
                    # async for chunk in response.text_stream: # Example if it were a stream
                    #    ConsoleFormatter.print_gemini_chunk(chunk)
                    # For now, treating response.text as directly printable characters.
                    for char_chunk in response.text: # Assuming response.text is iterable string
                         ConsoleFormatter.print_gemini_chunk(char_chunk)
                    console.print()
                elif response.candidates and response.candidates[0].content and response.candidates[0].content.parts:
                    # III.4. Updated text reconstruction
                    text_content = "".join(part.text for part in response.candidates[0].content.parts if hasattr(part, 'text') and part.text)
                    if text_content:
                        ConsoleFormatter.print_gemini_header()
                        for char_chunk in text_content: # Assuming text_content is iterable string
                            ConsoleFormatter.print_gemini_chunk(char_chunk)
                        console.print()
                    else:
                        ConsoleFormatter.print_gemini("(No text content found in final response parts)")
                else:
                    ConsoleFormatter.print_gemini("(No text response or recognizable content)")

            except MCPConnectionError as e:
                logger.warning(f"MCP Connection Error in main loop: {e}")
                console.print(Panel(f"[yellow]Connection issue: {e}. Will attempt to reconnect.[/yellow]", title="[yellow]MCP Warning[/yellow]"))
                await asyncio.sleep(1)
            except asyncio.TimeoutError:
                logger.error("A request to Gemini or a tool timed out.")
                console.print(Panel("[bold red]A request timed out. Please try again.[/bold red]", title="[red]Timeout Error[/red]"))
            except Exception as e:
                logger.error(f"An error occurred during the chat loop: {e}", exc_info=True)
                # Check if the error is from the genai library and has specific message attributes
                if hasattr(e, 'message') and isinstance(e.message, str):
                    ConsoleFormatter.print_gemini(f"I encountered an internal error: {e.message}")
                else:
                    ConsoleFormatter.print_gemini(f"I encountered an internal error: {str(e)}")


    except FileNotFoundError as e:
        logger.critical(f"Setup Error: {e}")
        console.print(Panel(f"[bold red]Setup Error:[/bold red] {e}. Ensure rbx-studio-mcp executable is built and accessible.", title="[red]Critical Error[/red]"))
    except MCPConnectionError as e:
        logger.critical(f"MCP Critical Connection Error on startup: {e}")
        console.print(Panel(f"[bold red]MCP Critical Connection Error:[/bold red] {e}. Could not connect to Roblox Studio.", title="[red]Critical Error[/red]"))
    except Exception as e:
        logger.critical(f"Critical unhandled exception in main: {e}", exc_info=True)
        console.print(Panel(f"[bold red]Critical unhandled exception:[/bold red] {e}", title="[red]Critical Error[/red]"))
    finally:
        # Use mcp_client_instance which is assigned after mcp_client is defined.
        if 'mcp_client_instance' in locals() and mcp_client_instance and mcp_client_instance.is_alive():
            console.print("[bold yellow]Shutting down MCP server...[/bold yellow]")
            await mcp_client_instance.stop() # Use the instance from the try block
        logger.info("Broker application finished.")
        console.print("[bold yellow]Broker application finished.[/bold yellow]")

if __name__ == '__main__':
    try:
        asyncio.run(main_loop())
    except KeyboardInterrupt:
        console.print("\n[bold red]Broker interrupted by user (Ctrl+C). Exiting...[/bold red]")
        logger.info("Broker interrupted by user (Ctrl+C).")
    except SystemExit as e:
        if str(e) == "GEMINI_API_KEY not set.":
            pass # Already handled by initial check
        else:
            console.print(f"\n[bold red]System exit: {e}[/bold red]")<|MERGE_RESOLUTION|>--- conflicted
+++ resolved
@@ -79,11 +79,9 @@
 
     # III.2. Initialize client and model resource name
     # Set the transport to 'async' for asyncio compatibility
-<<<<<<< HEAD
+
     client = genai.Client(api_key=GEMINI_API_KEY)
-=======
-    client = genai.Client(api_key=GEMINI_API_KEY, transport='async')
->>>>>>> 8e1d926d
+
     model_resource_name = f"models/{GEMINI_MODEL_NAME}"
 
     # III.2. Replace GenerativeModel and start_chat

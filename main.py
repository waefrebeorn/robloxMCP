--- conflicted
+++ resolved
@@ -296,7 +296,7 @@
 
         console.print("Type your commands for Roblox Studio, or 'exit' to quit.", style="dim")
 
-<<<<<<< HEAD
+
     # genai.configure(api_key=GEMINI_API_KEY) # Old SDK
 
     # Initialize client and model resource name
@@ -346,173 +346,7 @@
         parser.add_argument("--test_command", type=str, help="Execute a single test command and exit.")
         parser.add_argument('--test_file', type=str, help='Path to a file containing a list of test commands, one per line.')
         args = parser.parse_args()
-=======
-        # --- Command-line Argument Handling ---
-        parser = argparse.ArgumentParser(description="Roblox Studio Gemini Broker")
-        parser.add_argument("--test_command", type=str, help="Execute a single test command and exit.")
-        args = parser.parse_args()
-
-        if args.test_command:
-            user_input_str = args.test_command
-            console.print(f"\n[bold cyan]>>> Running Test Command:[/bold cyan] {user_input_str}")
-            if user_input_str.strip():
-                try:
-                    current_retry_attempt = 0
-                    current_delay = INITIAL_RETRY_DELAY_SECONDS
-                    response = None
-                    while current_retry_attempt < MAX_API_RETRIES:
-                        try:
-                            if current_retry_attempt > 0:
-                                with console.status(f"[bold yellow]Gemini API error. Retrying in {current_delay:.1f}s (Attempt {current_retry_attempt + 1}/{MAX_API_RETRIES})...[/bold yellow]", spinner="dots") as status_spinner_gemini_retry:
-                                    await asyncio.sleep(current_delay)
-                            with console.status(f"[bold green]Gemini is thinking... (Attempt {current_retry_attempt + 1})[/bold green]", spinner="dots") as status_spinner_gemini:
-                                response = await chat_session.send_message(
-                                    message=user_input_str,
-                                    config=types.GenerateContentConfig(tools=[ROBLOX_MCP_TOOLS_NEW_SDK_INSTANCE])
-                                )
-                            break
-                        except ServerError as e:
-                            logger.warning(f"Gemini API ServerError (Attempt {current_retry_attempt + 1}/{MAX_API_RETRIES}): {e}")
-                            current_retry_attempt += 1
-                            if current_retry_attempt >= MAX_API_RETRIES:
-                                logger.error(f"Max retries reached for Gemini API call. Last error: {e}")
-                                ConsoleFormatter.print_gemini(f"I encountered a persistent server error after {MAX_API_RETRIES} attempts: {e.message or str(e)}")
-                                break
-                            current_delay *= RETRY_BACKOFF_FACTOR
-                        except asyncio.TimeoutError as e:
-                            logger.warning(f"Gemini API TimeoutError (Attempt {current_retry_attempt + 1}/{MAX_API_RETRIES}): {e}")
-                            current_retry_attempt += 1
-                            if current_retry_attempt >= MAX_API_RETRIES:
-                                logger.error(f"Max retries reached for Gemini API call due to timeout. Last error: {e}")
-                                ConsoleFormatter.print_gemini(f"The request to Gemini timed out after {MAX_API_RETRIES} attempts.")
-                                break
-                            current_delay *= RETRY_BACKOFF_FACTOR
-                        except Exception as e:
-                            logger.error(f"Unexpected error during Gemini API call (Attempt {current_retry_attempt + 1}): {e}", exc_info=True)
-                            ConsoleFormatter.print_gemini(f"I encountered an unexpected error while trying to reach Gemini: {str(e)}")
-                            break
-
-                    if response is None:
-                        console.print(f"[bold red]Skipping processing for command '{user_input_str}' due to API failure.[/bold red]")
-                        return # Exit after test command failure
-
-                    while True:
-                        pending_function_calls = []
-                        if response.candidates and response.candidates[0].content and response.candidates[0].content.parts:
-                            for part in response.candidates[0].content.parts:
-                                if hasattr(part, 'function_call') and part.function_call and part.function_call.name:
-                                    pending_function_calls.append(part.function_call)
-
-                        if not pending_function_calls:
-                            break
-
-                        tool_tasks = []
-                        for fc_to_execute in pending_function_calls:
-                            tool_tasks.append(tool_dispatcher.execute_tool_call(fc_to_execute))
-
-                        tool_call_results = await asyncio.gather(*tool_tasks)
-
-                        tool_response_parts = []
-                        for result_dict in tool_call_results:
-                            tool_response_parts.append(
-                                types.Part(function_response=types.FunctionResponse(
-                                    name=result_dict['name'],
-                                    response=result_dict['response']
-                                ))
-                            )
-
-                        if tool_response_parts:
-                            current_retry_attempt_tool = 0
-                            current_delay_tool = INITIAL_RETRY_DELAY_SECONDS
-                            response_tool_call = None
-
-                            while current_retry_attempt_tool < MAX_API_RETRIES:
-                                try:
-                                    if current_retry_attempt_tool > 0:
-                                        with console.status(f"[bold yellow]Gemini API error (tool response). Retrying in {current_delay_tool:.1f}s (Attempt {current_retry_attempt_tool + 1}/{MAX_API_RETRIES})...[/bold yellow]", spinner="dots") as status_spinner_gemini_retry_tool:
-                                            await asyncio.sleep(current_delay_tool)
-                                    with console.status(f"[bold green]Gemini is processing tool results... (Attempt {current_retry_attempt_tool + 1})[/bold green]", spinner="dots") as status_spinner_gemini_processing:
-                                        response_tool_call = await chat_session.send_message(
-                                            message=tool_response_parts,
-                                            config=types.GenerateContentConfig(tools=[ROBLOX_MCP_TOOLS_NEW_SDK_INSTANCE])
-                                        )
-                                    break
-                                except ServerError as e:
-                                    logger.warning(f"Gemini API ServerError (tool response) (Attempt {current_retry_attempt_tool + 1}/{MAX_API_RETRIES}): {e}")
-                                    current_retry_attempt_tool += 1
-                                    if current_retry_attempt_tool >= MAX_API_RETRIES:
-                                        logger.error(f"Max retries reached for Gemini API call (tool response). Last error: {e}")
-                                        ConsoleFormatter.print_gemini(f"I encountered a persistent server error sending tool results after {MAX_API_RETRIES} attempts: {e.message or str(e)}")
-                                        break
-                                    current_delay_tool *= RETRY_BACKOFF_FACTOR
-                                except asyncio.TimeoutError as e:
-                                    logger.warning(f"Gemini API TimeoutError (tool response) (Attempt {current_retry_attempt_tool + 1}/{MAX_API_RETRIES}): {e}")
-                                    current_retry_attempt_tool += 1
-                                    if current_retry_attempt_tool >= MAX_API_RETRIES:
-                                        logger.error(f"Max retries reached for Gemini API call (tool response) due to timeout. Last error: {e}")
-                                        ConsoleFormatter.print_gemini(f"The request to Gemini for tool results timed out after {MAX_API_RETRIES} attempts.")
-                                        break
-                                    current_delay_tool *= RETRY_BACKOFF_FACTOR
-                                except Exception as e:
-                                    logger.error(f"Unexpected error during Gemini API call (tool response) (Attempt {current_retry_attempt_tool + 1}): {e}", exc_info=True)
-                                    ConsoleFormatter.print_gemini(f"I encountered an unexpected error sending tool results to Gemini: {str(e)}")
-                                    break
-
-                            response = response_tool_call
-                            if response is None:
-                                logger.warning("Failed to send tool responses to Gemini after multiple retries. Breaking from tool processing loop.")
-                                break
-                        else:
-                            logger.warning("No tool response parts to send, though function calls were expected.")
-                            break
-
-                    if response and response.text:
-                        ConsoleFormatter.print_gemini_header()
-                        for char_chunk in response.text:
-                             ConsoleFormatter.print_gemini_chunk(char_chunk)
-                        console.print()
-                    elif response and response.candidates and response.candidates[0].content and response.candidates[0].content.parts:
-                        text_content = "".join(part.text for part in response.candidates[0].content.parts if hasattr(part, 'text') and part.text)
-                        if text_content:
-                            ConsoleFormatter.print_gemini_header()
-                            for char_chunk in text_content:
-                                ConsoleFormatter.print_gemini_chunk(char_chunk)
-                            console.print()
-                        else:
-                            ConsoleFormatter.print_gemini("(No text content found in final response parts after test command)")
-                    else:
-                        ConsoleFormatter.print_gemini("(No text response or recognizable content after test command)")
-
-                except MCPConnectionError as e:
-                    logger.warning(f"MCP Connection Error in main loop: {e}")
-                    console.print(Panel(f"[yellow]Connection issue: {e}. Will attempt to reconnect.[/yellow]", title="[yellow]MCP Warning[/yellow]"))
-                    # Do not sleep or attempt reconnect in test command mode, just exit.
-                except asyncio.TimeoutError:
-                    logger.error("A request to Gemini or a tool timed out.")
-                    console.print(Panel("[bold red]A request timed out. Please try again.[/bold red]", title="[red]Timeout Error[/red]"))
-                except Exception as e:
-                    logger.error(f"An error occurred during the chat loop: {e}", exc_info=True)
-                    if hasattr(e, 'message') and isinstance(e.message, str):
-                        ConsoleFormatter.print_gemini(f"I encountered an internal error: {e.message}")
-                    else:
-                        ConsoleFormatter.print_gemini(f"I encountered an internal error: {str(e)}")
-                finally:
-                    console.print("\n[bold cyan]>>> Test command finished. Exiting. <<<[/bold cyan]")
-                    return # Exit after test command
-
-        # --- Interactive Mode ---
-        while True:
-            if not mcp_client.is_alive():
-                console.print(Panel("[bold yellow]Connection to Roblox Studio lost. Attempting to reconnect...[/bold yellow]", title="[yellow]Connection Issue[/yellow]"))
-                with console.status("[bold yellow]Reconnecting to MCP server...", spinner="dots") as status_spinner:
-                    if await mcp_client.reconnect():
-                        status_spinner.update("[bold green]Reconnected successfully![/bold green]")
-                        console.print(Panel("[bold green]Successfully reconnected to Roblox Studio.[/bold green]", title="[green]Connection Restored[/green]"))
-                    else:
-                        status_spinner.update("[bold red]Failed to reconnect.[/bold red]")
-                        console.print(Panel("[bold red]Failed to reconnect to Roblox Studio after multiple attempts. Please restart Roblox Studio and the broker.[/bold red]", title="[red]Connection Failed[/red]"))
-                        break
->>>>>>> eb19e781
+
 
         if args.test_file:
             console.print(f"\n[bold yellow]>>> Test File Mode: '{args.test_file}' <<<[/bold yellow]")

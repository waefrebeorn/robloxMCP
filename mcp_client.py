import asyncio
import json
import uuid
import logging
from pathlib import Path
from typing import Any, Coroutine, Callable, Dict, List

# Using the same logger name as in other modules for consistency if configured globally
logger = logging.getLogger(__name__)

class MCPConnectionError(Exception):
    """Custom exception for MCP connection issues."""
    pass

class MCPClient:
    """Manages asynchronous communication with the Rust MCP server process."""
    def __init__(self, server_path: Path,
                 max_initial_start_attempts: int = 3, # Default values here
                 reconnect_attempts: int = 5):      # Can be overridden by config
        self.server_path = server_path
        self.process: asyncio.subprocess.Process | None = None
        self.pending_requests: Dict[str, asyncio.Future] = {}
        self.connection_lost = False
        self._stdout_task: asyncio.Task | None = None
        self._stderr_task: asyncio.Task | None = None
        self.max_initial_start_attempts = max_initial_start_attempts
        self.reconnect_attempts = reconnect_attempts

    async def _launch_server_process(self) -> bool:
        """Attempts to launch the MCP server subprocess and I/O readers."""
        if not self.server_path.exists():
            logger.error(f"MCP server executable not found at '{self.server_path}'. Cannot launch.")
            raise FileNotFoundError(f"MCP server executable not found at '{self.server_path}'.")

        logger.info(f"Attempting to launch MCP server: {self.server_path} --stdio")
        try:
            self.process = await asyncio.create_subprocess_exec(
                str(self.server_path), "--stdio",
                stdin=asyncio.subprocess.PIPE,
                stdout=asyncio.subprocess.PIPE,
                stderr=asyncio.subprocess.PIPE
            )
            if self._stdout_task and not self._stdout_task.done(): self._stdout_task.cancel()
            if self._stderr_task and not self._stderr_task.done(): self._stderr_task.cancel()

            self._stdout_task = asyncio.create_task(self._read_stdout())
            self._stderr_task = asyncio.create_task(self._read_stderr())
            logger.info("MCP server subprocess launched.")
            await asyncio.sleep(2)

            # is_alive() checks self.connection_lost, which should be False after a fresh launch attempt
            # before this check. Explicitly reset it before _launch_server_process if needed,
            # but _launch_server_process itself sets it to False on perceived success.
            if self.process and self.process.returncode is None: # Primary check for process running
                self.connection_lost = False
                return True
            else:
                logger.warning("MCP server process terminated unexpectedly after launch or did not start.")
                await self._cleanup_process_resources()
                return False
        except Exception as e:
            logger.error(f"Failed to launch MCP server process: {e}", exc_info=True)
            await self._cleanup_process_resources()
            return False

    async def start(self) -> None:
        """Launches the MCP server process, with retries for initial start."""
        if not self.server_path.exists():
             raise FileNotFoundError(f"MCP server executable not found at '{self.server_path}'. Please build it with 'cargo build --release'.")

        for attempt in range(self.max_initial_start_attempts):
            logger.info(f"MCP server startup attempt {attempt + 1}/{self.max_initial_start_attempts}...")
            if await self._launch_server_process():
                logger.info("MCP server started successfully.")
                return
            if attempt < self.max_initial_start_attempts - 1:
                await asyncio.sleep(2 + attempt)
        logger.critical(f"Failed to start MCP server after {self.max_initial_start_attempts} attempts.")
        raise MCPConnectionError(f"Failed to start MCP server after {self.max_initial_start_attempts} attempts.")

    async def _cleanup_process_resources(self):
        """Cleans up resources associated with the server process."""
        if self.process:
            if self.process.returncode is None:
                try:
                    self.process.terminate()
                    await asyncio.wait_for(self.process.wait(), timeout=1.0)
                except asyncio.TimeoutError: self.process.kill()
                except ProcessLookupError: pass
            self.process = None

        for task in [self._stdout_task, self._stderr_task]:
            if task and not task.done():
                task.cancel()
                try: await task
                except asyncio.CancelledError: pass
        self._stdout_task, self._stderr_task = None, None

    async def stop(self) -> None:
        logger.info("Stopping MCP server process...")
        await self._cleanup_process_resources()
        self._clear_pending_requests(MCPConnectionError("MCP client stopped."))
        logger.info("MCP server process stopped and resources cleaned.")

    def _clear_pending_requests(self, error: Exception):
        for request_id, future in list(self.pending_requests.items()):
            if not future.done():
                future.set_exception(error)
            del self.pending_requests[request_id]

    async def reconnect(self) -> bool:
        logger.info("Attempting to reconnect to MCP server...")
        await self.stop()
        self.connection_lost = True # Explicitly set before trying to reconnect

        for attempt in range(self.reconnect_attempts):
            logger.info(f"Reconnect attempt {attempt + 1}/{self.reconnect_attempts}...")
            if await self._launch_server_process(): # This will set connection_lost to False on success
                logger.info("MCP server reconnected successfully.")
                return True # connection_lost is already False
            if attempt < self.reconnect_attempts - 1:
                await asyncio.sleep(3 + attempt * 2)

        logger.error(f"Failed to reconnect after {self.reconnect_attempts} attempts.")
        # self.connection_lost remains true
        return False

    def is_alive(self) -> bool:
        return self.process is not None and self.process.returncode is None and not self.connection_lost

    async def _read_stdout(self) -> None:
        while self.process and self.process.stdout:
            try:
                line_bytes = await asyncio.wait_for(self.process.stdout.readline(), timeout=5.0)
                if not line_bytes:
                    logger.warning("MCP stdout EOF. Server process likely terminated.")
                    self.connection_lost = True; break
                line = line_bytes.decode('utf-8').strip()
                if line: self._process_incoming_message(line)
            except asyncio.TimeoutError:
                if not (self.process and self.process.returncode is None):
                    logger.warning("MCP stdout readline timed out and process is no longer running.")
                    self.connection_lost = True; break
                continue
            except asyncio.CancelledError: logger.info("MCP stdout reader task cancelled."); break
            except Exception as e:
                logger.error(f"Error reading MCP stdout: {e}", exc_info=True)
                self.connection_lost = True; break
        logger.warning("MCP stdout reader task finished.")
        if not self.connection_lost and (not self.process or self.process.returncode is not None):
             self.connection_lost = True

    async def _read_stderr(self) -> None:
        while self.process and self.process.stderr:
            try:
                line_bytes = await asyncio.wait_for(self.process.stderr.readline(), timeout=5.0)
                if not line_bytes: logger.info("MCP stderr EOF."); break
                logger.warning(f"[MCP STDERR]: {line_bytes.decode('utf-8').strip()}")
            except asyncio.TimeoutError:
                if not (self.process and self.process.returncode is None):
                    logger.warning("MCP stderr readline timed out and process is no longer running."); break
                continue
            except asyncio.CancelledError: logger.info("MCP stderr reader task cancelled."); break
            except Exception as e: logger.error(f"Error reading MCP stderr: {e}", exc_info=True); break
        logger.warning("MCP stderr reader task finished.")

    def _process_incoming_message(self, json_str: str) -> None:
        try:
            msg = json.loads(json_str)
            request_id = msg.get("id")
            if request_id in self.pending_requests:
                future = self.pending_requests.pop(request_id)
                if not future.done(): future.set_result(msg)
            else: logger.info(f"Received unhandled MCP message (event?): {msg}")
        except json.JSONDecodeError: logger.warning(f"Skipping malformed JSON from MCP server: '{json_str}'")
        except Exception as e: logger.error(f"Unexpected error processing MCP message: {e} - Line: '{json_str}'", exc_info=True)

    async def send_request(self, method: str, params: dict, timeout: float = 60.0) -> dict:
        if not self.is_alive() or not self.process or not self.process.stdin:
            self.connection_lost = True
            err_msg = "MCP server process is not running or stdin is unavailable."
            logger.error(f"Attempted to send request but {err_msg.lower()}")
            self._clear_pending_requests(MCPConnectionError(f"Connection lost before sending request: {err_msg}"))
            raise MCPConnectionError(err_msg)

        request_id = str(uuid.uuid4())

<<<<<<< HEAD
        new_params = {"name": method, "arguments": params}
        request_payload = {"jsonrpc": "2.0", "id": request_id, "method": "tools/call", "params": new_params}
=======
        # Convert method to PascalCase for wrapping params
        pascal_case_method = "".join(word.capitalize() for word in method.split('_'))
        wrapped_params = {pascal_case_method: params}

        request_payload = {"jsonrpc": "2.0", "id": request_id, "method": method, "params": wrapped_params}
>>>>>>> 13df198d
        future = asyncio.Future()
        self.pending_requests[request_id] = future

        try:
            json_message = json.dumps(request_payload) + "\n"
            self.process.stdin.write(json_message.encode('utf-8'))
            await self.process.stdin.drain()
            logger.info(f"-> Sent MCP request (ID: {request_id}, Method: {method})")
            return await asyncio.wait_for(future, timeout=timeout)
        except BrokenPipeError as e:
            err_msg = f"Connection lost (BrokenPipeError): {e}"
            logger.error(f"BrokenPipeError communicating with MCP server for request {request_id}: {e}")
            self.connection_lost = True
            self._clear_pending_requests(MCPConnectionError(err_msg))
            raise MCPConnectionError(err_msg)
        except RuntimeError as e:
            err_msg = f"Connection lost (RuntimeError): {e}"
            logger.error(f"RuntimeError communicating with MCP server for request {request_id}: {e}")
            self.connection_lost = True
            self._clear_pending_requests(MCPConnectionError(err_msg))
            raise MCPConnectionError(err_msg)
        except asyncio.TimeoutError:
            logger.error(f"Request {request_id} timed out after {timeout}s.")
            if request_id in self.pending_requests: del self.pending_requests[request_id]
            raise
        except Exception as e:
            err_msg = f"Unexpected error sending request: {e}"
            logger.error(f"Unexpected error sending request {request_id}: {e}", exc_info=True)
            self.connection_lost = True
            self._clear_pending_requests(MCPConnectionError(err_msg))
            raise MCPConnectionError(err_msg)<|MERGE_RESOLUTION|>--- conflicted
+++ resolved
@@ -185,16 +185,10 @@
 
         request_id = str(uuid.uuid4())
 
-<<<<<<< HEAD
+
         new_params = {"name": method, "arguments": params}
         request_payload = {"jsonrpc": "2.0", "id": request_id, "method": "tools/call", "params": new_params}
-=======
-        # Convert method to PascalCase for wrapping params
-        pascal_case_method = "".join(word.capitalize() for word in method.split('_'))
-        wrapped_params = {pascal_case_method: params}
-
-        request_payload = {"jsonrpc": "2.0", "id": request_id, "method": method, "params": wrapped_params}
->>>>>>> 13df198d
+
         future = asyncio.Future()
         self.pending_requests[request_id] = future
 

--- conflicted
+++ resolved
@@ -1,4 +1,4 @@
-<<<<<<< HEAD
+
 // Necessary imports
 use crate::error::Result;
 use axum::http::StatusCode;
@@ -7,47 +7,27 @@
 // color_eyre is not directly used, McpError handles errors.
 use rmcp::model::{
     CallToolResult, Content, /*ErrorData,*/ Implementation, ProtocolVersion, ServerCapabilities, // ErrorData removed
-=======
-// Necessary imports - EXCLUDING ToolDefinition, ToolSchema, and serde_json::Value unless used elsewhere
-use crate::error::Result; // Assuming this is used
-use axum::http::StatusCode;
-use axum::response::IntoResponse;
-use axum::{extract::State, Json};
-// use color_eyre::eyre::{Error, OptionExt}; // This might be unused if ErrorData is self-contained
-use rmcp::model::{
-    CallToolResult, Content, ErrorData, Implementation, ProtocolVersion, ServerCapabilities,
-
->>>>>>> 0733b27b
+
     ServerInfo,
     // ToolDefinition, ToolSchema removed
 
 };
 use rmcp::tool;
 use rmcp::{Error as McpError, ServerHandler};
-<<<<<<< HEAD
+
 use std::collections::{HashMap, VecDeque};
 use std::path::{Path, PathBuf};
 use std::fs;
 use std::env;
-=======
-
-// use serde::{Deserialize, Serialize}; // Already brought in by rmcp re-exports? Check if direct use is needed. rmcp re-exports serde.
-use std::collections::{HashMap, VecDeque};
-use std::path::{Path, PathBuf}; // For tool discovery
-use std::fs; // For tool discovery
-use std::env; // For tool discovery
-
->>>>>>> 0733b27b
+
 use std::sync::Arc;
 use tokio::sync::oneshot::Receiver; // If dud_proxy_loop uses it
 use tokio::sync::{mpsc, watch, Mutex};
 use tokio::time::Duration;
 use uuid::Uuid;
-<<<<<<< HEAD
+
 use tracing::{debug, error, info, warn};
-=======
-use tracing::{debug, error, info, warn}; // Explicitly use tracing for all logs
->>>>>>> 0733b27b
+
 
 pub const STUDIO_PLUGIN_PORT: u16 = 44755;
 const LONG_POLL_DURATION: Duration = Duration::from_secs(15);
@@ -61,7 +41,7 @@
 // discover_luau_tools function
 pub fn discover_luau_tools(tools_dir_path: &Path) -> HashMap<String, DiscoveredTool> {
     let mut tools = HashMap::new();
-<<<<<<< HEAD
+
     info!("Attempting to discover Luau tools in: {:?}", tools_dir_path);
     if !tools_dir_path.exists() {
         warn!("Luau tools directory does not exist: {:?}", tools_dir_path);
@@ -71,8 +51,7 @@
         error!("Luau tools path is not a directory: {:?}", tools_dir_path);
         return tools;
     }
-=======
->>>>>>> 0733b27b
+
     match fs::read_dir(tools_dir_path) {
         Ok(entries) => {
             for entry in entries.filter_map(Result::ok) {
@@ -81,11 +60,10 @@
                     if let Some(tool_name) = path.file_stem().and_then(|s| s.to_str()).map(String::from) {
                         info!("Discovered Luau tool: {} at {:?}", tool_name, path);
                         tools.insert(tool_name, DiscoveredTool { file_path: path });
-<<<<<<< HEAD
+
                     } else {
                         warn!("Could not convert tool name (file stem) to string for path: {:?}", path);
-=======
->>>>>>> 0733b27b
+
                     }
                 }
             }
@@ -94,7 +72,7 @@
             error!("Failed to read Luau tools directory {:?}: {}", tools_dir_path, e);
         }
     }
-<<<<<<< HEAD
+
     if tools.is_empty() {
         info!("No Luau tools discovered or directory was empty: {:?}", tools_dir_path);
     } else {
@@ -104,14 +82,7 @@
 }
 
 // AppState struct and ::new()
-=======
-    tools
-}
-
-
-// AppState struct and ::new()
-
->>>>>>> 0733b27b
+
 pub struct AppState {
     process_queue: VecDeque<ToolArguments>,
     output_map: HashMap<Uuid, mpsc::UnboundedSender<Result<String, McpError>>>,
@@ -183,7 +154,7 @@
 impl AppState {
     pub fn new() -> Self {
         let (trigger, waiter) = watch::channel(());
-<<<<<<< HEAD
+
         // Corrected path finding logic for AppState::new()
         let base_path = env::current_exe().ok()
             .and_then(|p| p.parent().map(PathBuf::from)) // target/debug or target/release
@@ -200,32 +171,15 @@
             warn!("No Luau tools discovered in {:?}. Ensure path is correct and .luau files exist.", tools_dir_pathbuf);
         }
 
-=======
-
-        let base_path = env::current_exe().ok().and_then(|p| p.parent().and_then(|p| p.parent()).and_then(|p| p.parent()))
-            .unwrap_or_else(|| PathBuf::from(".")); // Default to current dir if path fails
-        let tools_dir = base_path.join("plugin/src/Tools");
-
-        info!("Attempting to discover Luau tools in: {:?}", tools_dir);
-        let discovered_tools = discover_luau_tools(&tools_dir);
-        if discovered_tools.is_empty() {
-            warn!("No Luau tools discovered in {:?}. Ensure path is correct and .luau files exist.", tools_dir);
-        }
-
-
->>>>>>> 0733b27b
+
         Self {
             process_queue: VecDeque::new(),
             output_map: HashMap::new(),
             waiter,
             trigger,
-<<<<<<< HEAD
+
             discovered_luau_tools: discovered_tools,
-=======
-
-            discovered_luau_tools: discovered_tools,
-
->>>>>>> 0733b27b
+
         }
     }
 }
@@ -259,18 +213,12 @@
      }
 }
 
-<<<<<<< HEAD
+
 // RunCommandResponse struct
 #[derive(rmcp::serde::Deserialize, rmcp::serde::Serialize, Clone, Debug)]
 pub struct RunCommandResponse {
     response: String,
-=======
-
-// RunCommandResponse struct
-#[derive(rmcp::serde::Deserialize, rmcp::serde::Serialize, Clone, Debug)]
-pub struct RunCommandResponse {
-    response: String, // This is the stringified result from the Luau tool
->>>>>>> 0733b27b
+
     id: Uuid,
 }
 
@@ -311,11 +259,8 @@
                 Ok(CallToolResult::success(vec![Content::text(res_str)]))
             }
             Err(mcp_err) => {
-<<<<<<< HEAD
-=======
-                // If the plugin sent an McpError (e.g. tool execution failed within Luau and formatted as McpError string)
-                // For now, we'll just take its message. Ideally, plugin sends structured error.
->>>>>>> 0733b27b
+
+
                 error!("Received error from plugin for id {}: {:?}", id, mcp_err);
                 Ok(CallToolResult::error(vec![Content::text(mcp_err.to_string())]))
             }
@@ -323,10 +268,8 @@
     }
 }
 
-<<<<<<< HEAD
-=======
-// #[tool(tool_box)] impl ServerHandler for RBXStudioServer
->>>>>>> 0733b27b
+
+
 #[tool(tool_box)]
 impl ServerHandler for RBXStudioServer {
     fn get_info(&self) -> ServerInfo {
@@ -360,10 +303,7 @@
 
         ServerInfo {
             protocol_version: ProtocolVersion::V_2025_03_26,
-<<<<<<< HEAD
-=======
-
->>>>>>> 0733b27b
+
             server_info: Implementation::from_build_env(),
             instructions: Some(
                 "Use 'execute_discovered_luau_tool' to run Luau scripts by name (e.g., CreateInstance, RunCode). Also available: run_command (direct Luau string), insert_model.".to_string()
@@ -373,28 +313,18 @@
     }
 }
 
-<<<<<<< HEAD
+
 #[tool(tool_box)]
 impl RBXStudioServer {
     #[tool(description = "Runs a raw Luau command string in Roblox Studio.")]
-=======
-// #[tool(tool_box)] impl RBXStudioServer (for tool methods)
-#[tool(tool_box)]
-impl RBXStudioServer {
-    #[tool(description = "Runs a raw Luau command string in Roblox Studio.")]
-
->>>>>>> 0733b27b
+
     async fn run_command(
         &self,
         #[tool(param)] #[schemars(description = "The Luau code to execute.")] command: String,
     ) -> Result<CallToolResult, McpError> {
-<<<<<<< HEAD
+
         self.generic_tool_run(ToolArgumentValues::RunCommand { command }).await
-=======
-
-        self.generic_tool_run(ToolArgumentValues::RunCommand { command }).await
-
->>>>>>> 0733b27b
+
     }
 
     #[tool(description = "Inserts a model from the Roblox marketplace into the workspace.")]
@@ -431,11 +361,9 @@
      debug!("Received reply from studio plugin: {:?}", payload);
      let mut app_state = state.lock().await;
      if let Some(tx) = app_state.output_map.remove(&payload.id) {
-<<<<<<< HEAD
+
          if let Err(_e) = tx.send(Ok(payload.response)) { // Plugin sends string, which could be success JSON or error JSON
-=======
-         if let Err(_e) = tx.send(Ok(payload.response)) {
->>>>>>> 0733b27b
+
              error!("Failed to send plugin response to internal channel for id: {}", payload.id);
          }
      } else {
@@ -456,7 +384,7 @@
              };
              if waiter.changed().await.is_err() {
                  error!("Waiter channel closed, MCP server might be shutting down.");
-<<<<<<< HEAD
+
                  return Err(McpError::internal_error("Server shutting down, poll aborted.".to_string(), None));
              }
          }
@@ -491,13 +419,16 @@
          _ = app_state.trigger.send(());
      }
 
+
      match tokio::time::timeout(LONG_POLL_DURATION + Duration::from_secs(5), rx.recv()).await {
          Ok(Some(Ok(response_str))) => {
              Ok(Json(RunCommandResponse { response: response_str, id }).into_response())
          }
          Ok(Some(Err(mcp_err))) => {
              error!("Error proxied from tool execution for id {}: {:?}", id, mcp_err);
+
              Ok((StatusCode::INTERNAL_SERVER_ERROR, format!("Proxied error: {}", mcp_err.message)).into_response())
+
          }
          Ok(None) => {
              error!("Proxy: Response channel closed for id {}", id);
@@ -511,68 +442,12 @@
      }
  }
 
-=======
-                 return Err(McpError::internal_error("Server shutting down, poll aborted.", None));
-             }
-         }
-     }).await;
-
-     match timeout_result {
-         Ok(Ok(json_response)) => Ok(json_response.into_response()),
-         Ok(Err(mcp_err)) => {
-             warn!("Request handler loop error: {:?}", mcp_err);
-             Ok((StatusCode::INTERNAL_SERVER_ERROR, format!("Server error: {}", mcp_err.message())).into_response())
-         }
-         Err(_timeout_err) => {
-             Ok((StatusCode::NO_CONTENT).into_response())
-         }
-     }
- }
-
- pub async fn proxy_handler(
-     State(state): State<PackedState>,
-     Json(command_with_id): Json<ToolArguments>,
- ) -> Result<impl IntoResponse, StatusCode> {
-     let id = command_with_id.id.ok_or_else(|| {
-         error!("Proxy command received with no ID: {:?}", command_with_id.args);
-         StatusCode::BAD_REQUEST
-     })?;
-     debug!("Received request to proxy: {:?}", command_with_id.args);
-     let (tx, mut rx) = mpsc::unbounded_channel();
-     {
-         let mut app_state = state.lock().await;
-         app_state.process_queue.push_back(command_with_id);
-         app_state.output_map.insert(id, tx);
-         _ = app_state.trigger.send(());
-     }
-
-     match tokio::time::timeout(LONG_POLL_DURATION + Duration::from_secs(5), rx.recv()).await {
-         Ok(Some(Ok(response_str))) => {
-             Ok(Json(RunCommandResponse { response: response_str, id }).into_response())
-         }
-         Ok(Some(Err(mcp_err))) => {
-             error!("Error proxied from tool execution for id {}: {:?}", id, mcp_err);
-             Ok((StatusCode::INTERNAL_SERVER_ERROR, format!("Proxied error: {}", mcp_err.message())).into_response())
-         }
-         Ok(None) => {
-             error!("Proxy: Response channel closed for id {}", id);
-             Err(StatusCode::INTERNAL_SERVER_ERROR)
-         }
-         Err(_timeout_err) => {
-             error!("Proxy: Timeout waiting for response for id {}", id);
-             state.lock().await.output_map.remove(&id);
-             Err(StatusCode::GATEWAY_TIMEOUT)
-         }
-     }
- }
-
->>>>>>> 0733b27b
  pub async fn dud_proxy_loop(state: PackedState, mut exit_rx: Receiver<()>) {
      let client = reqwest::Client::new();
      info!("Dud proxy loop started. Polling for tasks to send to actual HTTP plugin endpoint.");
 
      loop {
-<<<<<<< HEAD
+
          let task_to_proxy = tokio::select! {
             biased; // Process exit signal with higher priority
             _ = &mut exit_rx => {
@@ -654,77 +529,7 @@
              break;
         }
         tokio::time::sleep(Duration::from_millis(10)).await; // Shorter sleep, select! handles waiting
-=======
-         tokio::select! {
-             _ = &mut exit_rx => {
-                 info!("Dud proxy loop received exit signal.");
-                 break;
-             }
-             wait_result = state.lock().await.waiter.clone().changed() => {
-                 if wait_result.is_err() {
-                     error!("Dud proxy: Waiter channel closed. Exiting loop.");
-                     break;
-                 }
-             }
-         }
-
-         let task_to_proxy = {
-             let mut app_state_locked = state.lock().await;
-             app_state_locked.process_queue.pop_front()
-         };
-
-         if let Some(task_with_id) = task_to_proxy {
-             let task_id = task_with_id.id.expect("Task in queue should have an ID for proxy");
-             debug!("Dud proxy: Sending task {:?} (ID: {}) to /proxy endpoint", task_with_id.args, task_id);
-
-             let res = client
-                 .post(format!("http://127.0.0.1:{}/proxy", STUDIO_PLUGIN_PORT))
-                 .json(&task_with_id)
-                 .send()
-                 .await;
-
-             match res {
-                 Ok(response) => {
-                     let response_status = response.status();
-                     if response_status.is_success() {
-                         match response.json::<RunCommandResponse>().await {
-                             Ok(run_command_response) => {
-                                 if let Some(tx) = state.lock().await.output_map.remove(&task_id) {
-                                     if tx.send(Ok(run_command_response.response)).is_err() {
-                                         error!("Dud proxy: Failed to send proxied response to internal channel for id: {}", task_id);
-                                     } else {
-                                         debug!("Dud proxy: Successfully forwarded response for task ID: {}", task_id);
-                                     }
-                                 } else {
-                                     warn!("Dud proxy: No sender found in output_map for proxied task ID: {}", task_id);
-                                 }
-                             }
-                             Err(e) => {
-                                 let body_text = response.text().await.unwrap_or_default();
-                                 error!("Dud proxy: Failed to decode RunCommandResponse from /proxy endpoint: {}. Status: {}. Body: {:?}", e, response_status, body_text);
-                                 if let Some(tx) = state.lock().await.output_map.remove(&task_id) {
-                                     _ = tx.send(Err(McpError::internal_error(format!("Dud proxy failed to decode response: {}", e), None)));
-                                 }
-                             }
-                         }
-                     } else {
-                         let body_text = response.text().await.unwrap_or_default();
-                         error!("Dud proxy: Request to /proxy endpoint failed with status: {}. Body: {:?}", response_status, body_text);
-                         if let Some(tx) = state.lock().await.output_map.remove(&task_id) {
-                              _ = tx.send(Err(McpError::internal_error(format!("Dud proxy failed with status {}", response_status), None)));
-                         }
-                     }
-                 }
-                 Err(e) => {
-                     error!("Dud proxy: Failed to send request to /proxy endpoint: {}", e);
-                     if let Some(tx) = state.lock().await.output_map.remove(&task_id) {
-                        _ = tx.send(Err(McpError::internal_error(format!("Dud proxy failed to send request: {}",e ), None)));
-                     }
-                 }
-             }
-         }
-         tokio::time::sleep(Duration::from_millis(100)).await;
->>>>>>> 0733b27b
+
      }
      info!("Dud proxy loop finished.");
  }
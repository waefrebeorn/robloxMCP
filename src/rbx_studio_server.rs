
// Necessary imports
use crate::error::Result;
use axum::http::StatusCode;
use axum::response::IntoResponse;
use axum::{extract::State, Json};
// color_eyre is not directly used, McpError handles errors.
use rmcp::model::{
    ServerCapabilities, ServerInfo, ProtocolVersion, Implementation, Content, CallToolResult, ToolsCapability,
};
use rmcp::schemars;
use rmcp::tool;
use rmcp::{Error as McpError, ServerHandler};

use std::collections::{HashMap, VecDeque};
// use serde_json::Value; // Likely not needed if serde_json::Map and json! macro are used
use std::path::{Path, PathBuf};
use std::fs;
use std::env;

use std::sync::Arc;
use tokio::sync::oneshot::Receiver; // If dud_proxy_loop uses it
use tokio::sync::{mpsc, watch, Mutex};
use tokio::time::Duration;
use uuid::Uuid;

use tracing::{debug, error, info, warn};


pub const STUDIO_PLUGIN_PORT: u16 = 44755;
const LONG_POLL_DURATION: Duration = Duration::from_secs(15);

// DiscoveredTool struct
#[derive(Clone, Debug)]
pub struct DiscoveredTool {
    pub file_path: PathBuf,
}

// discover_luau_tools function
pub fn discover_luau_tools(tools_dir_path: &Path) -> HashMap<String, DiscoveredTool> {
    let mut tools = HashMap::new();

    info!("Attempting to discover Luau tools in: {:?}", tools_dir_path);
    if !tools_dir_path.exists() {
        warn!("Luau tools directory does not exist: {:?}", tools_dir_path);
        return tools;
    }
    if !tools_dir_path.is_dir() {
        error!("Luau tools path is not a directory: {:?}", tools_dir_path);
        return tools;
    }

    match fs::read_dir(tools_dir_path) {
        Ok(entries) => {
            for entry in entries.filter_map(Result::ok) {
                let path = entry.path();
                if path.is_file() && path.extension().and_then(|s| s.to_str()) == Some("luau") {
                    if let Some(tool_name) = path.file_stem().and_then(|s| s.to_str()).map(String::from) {
                        info!("Discovered Luau tool: {} at {:?}", tool_name, path);
                        tools.insert(tool_name, DiscoveredTool { file_path: path });

                    } else {
                        warn!("Could not convert tool name (file stem) to string for path: {:?}", path);

                    }
                }
            }
        }
        Err(e) => {
            error!("Failed to read Luau tools directory {:?}: {}", tools_dir_path, e);
        }
    }

    if tools.is_empty() {
        info!("No Luau tools discovered or directory was empty: {:?}", tools_dir_path);
    } else {
        info!("Successfully discovered {} Luau tools: [{}]", tools.len(), tools.keys().cloned().collect::<Vec<String>>().join(", "));
    }
    tools
}

// AppState struct and ::new()

pub struct AppState {
    process_queue: VecDeque<ToolArguments>,
    output_map: HashMap<Uuid, mpsc::UnboundedSender<Result<String, McpError>>>,
    waiter: watch::Receiver<()>,
    trigger: watch::Sender<()>,
    discovered_luau_tools: HashMap<String, DiscoveredTool>,
}
pub type PackedState = Arc<Mutex<AppState>>;

impl AppState {
    pub fn new() -> Self {
        let (trigger, waiter) = watch::channel(());

        // Corrected path finding logic for AppState::new()
        let base_path = env::current_exe().ok()
            .and_then(|p| p.parent().map(PathBuf::from)) // target/debug or target/release
            .and_then(|p| p.parent().map(PathBuf::from)) // target
            .and_then(|p| p.parent().map(PathBuf::from)) // project root
            .unwrap_or_else(|| PathBuf::from(".")); // Default to current dir if path fails

        // Corrected fallback path for consistency
        let tools_dir_pathbuf = base_path.join("plugin/src/Tools");

        info!("Attempting to discover Luau tools in: {:?}", tools_dir_pathbuf);
        let discovered_tools = discover_luau_tools(&tools_dir_pathbuf); // Pass by reference
        if discovered_tools.is_empty() {
            warn!("No Luau tools discovered in {:?}. Ensure path is correct and .luau files exist.", tools_dir_pathbuf);
        }


        Self {
            process_queue: VecDeque::new(),
            output_map: HashMap::new(),
            waiter,
            trigger,

            discovered_luau_tools: discovered_tools,

        }
    }
}

#[derive(rmcp::serde::Deserialize, rmcp::serde::Serialize, Clone, Debug)]
pub enum ToolArgumentValues {
    RunCommand { command: String },
    InsertModel { query: String },
    ExecuteLuauByName {
        tool_name: String,
        arguments_json: String,
    }
}

#[derive(rmcp::serde::Deserialize, rmcp::serde::Serialize, Clone, Debug)]
pub struct ToolArguments {
    args: ToolArgumentValues,
    id: Option<Uuid>,
}

impl ToolArguments {
     fn new_with_id(args_values: ToolArgumentValues) -> (Self, Uuid) {
         let id = Uuid::new_v4();
         (
             Self {
                 args: args_values,
                 id: Some(id),
             },
             id,
         )
     }
}


// RunCommandResponse struct
#[derive(rmcp::serde::Deserialize, rmcp::serde::Serialize, Clone, Debug)]
pub struct RunCommandResponse {
    response: String,

    id: Uuid,
}

// RBXStudioServer struct and ::new()
#[derive(Clone)]
pub struct RBXStudioServer {
    state: PackedState,
}

impl RBXStudioServer {
    pub fn new(state: PackedState) -> Self {
        Self { state }
    }

    async fn generic_tool_run(&self, args_values: ToolArgumentValues) -> Result<CallToolResult, McpError> {
         let (command_with_wrapper_id, id) = ToolArguments::new_with_id(args_values);
<<<<<<< HEAD
=======

>>>>>>> 69f821d4
         info!(target: "mcp_server::generic_tool_run", request_id = %id, "Queueing command for plugin (args temporarily removed from this log)");
         debug!("Queueing command for plugin: {:?}", command_with_wrapper_id.args);
         let (tx, mut rx) = mpsc::unbounded_channel::<Result<String, McpError>>();
         let trigger = {
            info!(target: "mcp_server::generic_tool_run", request_id = %id, "SECTION_LOCK_A: Attempting to acquire state lock for queuing");
<<<<<<< HEAD

            // Wrap lock acquisition with a 5-second timeout
            let mut state_guard = match tokio::time::timeout(std::time::Duration::from_secs(5), self.state.lock()).await {
                Ok(Ok(guard)) => { // Lock acquired successfully
                    info!(target: "mcp_server::generic_tool_run", request_id = %id, "SECTION_LOCK_A: Acquired state lock for queuing");
                    guard
                }
                Ok(Err(poisoned_error)) => { // Mutex was poisoned
                    error!(target: "mcp_server::generic_tool_run", request_id = %id, "SECTION_LOCK_A: AppState mutex is poisoned! Error: {}", poisoned_error.to_string());
                    return Err(McpError::internal_error(format!("Server state is corrupted (mutex poisoned: {})", poisoned_error.to_string()), None));
                }
                Err(_timeout_elapsed) => { // Timeout occurred
                    error!(target: "mcp_server::generic_tool_run", request_id = %id, "SECTION_LOCK_A: Timeout acquiring AppState lock after 5 seconds!");
                    return Err(McpError::internal_error("Server busy or deadlocked (timeout acquiring state lock).", None));
                }
            };

            // Use state_guard instead of state for subsequent operations within this block
            info!(target: "mcp_server::generic_tool_run", request_id = %id, "SECTION_LOCK_A: About to push command (mcp_id: {}) to process_queue", id);
            state_guard.process_queue.push_back(command_with_wrapper_id); // command_with_wrapper_id is moved here
            info!(target: "mcp_server::generic_tool_run", request_id = %id, "SECTION_LOCK_A: Pushed to process_queue");

            info!(target: "mcp_server::generic_tool_run", request_id = %id, "SECTION_LOCK_A: About to insert into output_map");
            state_guard.output_map.insert(id, tx); // `id` is the Uuid of the request, `tx` is the mpsc sender
            info!(target: "mcp_server::generic_tool_run", request_id = %id, "SECTION_LOCK_A: Inserted into output_map");

            info!(target: "mcp_server::generic_tool_run", request_id = %id, "SECTION_LOCK_A: About to clone trigger from state");
            let cloned_trigger = state_guard.trigger.clone();
            info!(target: "mcp_server::generic_tool_run", request_id = %id, "SECTION_LOCK_A: Cloned trigger from state");

            cloned_trigger
        }; // state_guard (MutexGuard) is dropped here, lock released.
        info!(target: "mcp_server::generic_tool_run", request_id = %id, "SECTION_LOCK_A: Released state lock after queuing operations");

         info!(target: "mcp_server::generic_tool_run", request_id = %id, "Attempting to send trigger");
         let send_result = trigger.send(());
         info!(target: "mcp_server::generic_tool_run", request_id = %id, send_result = ?send_result, "Trigger send attempt completed");
=======
            let mut state = self.state.lock().await;
            info!(target: "mcp_server::generic_tool_run", request_id = %id, "SECTION_LOCK_A: Acquired state lock for queuing");

            // Capture command_id for logging before command_with_wrapper_id is moved.
            let command_id_for_log = command_with_wrapper_id.id.map(|u| u.to_string()).unwrap_or_else(|| "None".to_string());

            info!(target: "mcp_server::generic_tool_run", request_id = %id, command_id = %command_id_for_log, "SECTION_LOCK_A: About to push command to process_queue");
            state.process_queue.push_back(command_with_wrapper_id); // command_with_wrapper_id is moved here
            info!(target: "mcp_server::generic_tool_run", request_id = %id, command_id = %command_id_for_log, "SECTION_LOCK_A: Pushed to process_queue");

            info!(target: "mcp_server::generic_tool_run", request_id = %id, "SECTION_LOCK_A: About to insert into output_map");
            state.output_map.insert(id, tx); // `id` is the Uuid of the request, `tx` is the mpsc sender
            info!(target: "mcp_server::generic_tool_run", request_id = %id, "SECTION_LOCK_A: Inserted into output_map");

            info!(target: "mcp_server::generic_tool_run", request_id = %id, "SECTION_LOCK_A: About to clone trigger from state");
            let cloned_trigger = state.trigger.clone();
            info!(target: "mcp_server::generic_tool_run", request_id = %id, "SECTION_LOCK_A: Cloned trigger from state");

            cloned_trigger
        }; // Lock is released here
        info!(target: "mcp_server::generic_tool_run", request_id = %id, "SECTION_LOCK_A: Released state lock after queuing operations");

         info!(target: "mcp_server::generic_tool_run", request_id = %id, "Attempting to send trigger");
         let send_result = trigger.send(());
         info!(target: "mcp_server::generic_tool_run", request_id = %id, send_result = ?send_result, "Trigger send attempt completed");

>>>>>>> 69f821d4

         send_result.map_err(|e| McpError::internal_error(format!("Unable to trigger send for plugin: {e}"), None))?;

         info!(target: "mcp_server::generic_tool_run", request_id = %id, "Trigger successfully sent (no error returned by map_err)"); // Changed log message for clarity
         info!(target: "mcp_server::generic_tool_run", request_id = %id, "Waiting for plugin response from channel");
         let result_from_plugin_result = rx.recv().await
             .ok_or_else(|| McpError::internal_error("Plugin response channel closed unexpectedly.", None))?;

         match &result_from_plugin_result {
            Ok(res_str) => info!(target: "mcp_server::generic_tool_run", request_id = %id, response_len = res_str.len(), "Received successful response from plugin channel"),
            Err(e) => warn!(target: "mcp_server::generic_tool_run", request_id = %id, error = ?e, "Received error from plugin channel"),
         }

         {
             let mut state = self.state.lock().await;
             state.output_map.remove(&id);
         }

         match result_from_plugin_result {
            Ok(res_str) => {
                debug!("Received success from plugin, sending to MCP client: {:?}", res_str);
                Ok(CallToolResult::success(vec![Content::text(res_str)]))
            }
            Err(mcp_err) => {


                error!("Received error from plugin for id {}: {:?}", id, mcp_err);
                Ok(CallToolResult::error(vec![Content::text(mcp_err.to_string())]))
            }
        }
    }
}



#[tool(tool_box)]
impl ServerHandler for RBXStudioServer {
    fn get_info(&self) -> ServerInfo {
        let mut base_capabilities = ServerCapabilities::builder().enable_tools().build();
        if let Some(tools_caps) = base_capabilities.tools.as_mut() {
            tools_caps.list_changed = Some(true); // Explicitly set list_changed
        } else {
            // This case should ideally not happen if enable_tools() guarantees Some(ToolsCapability::default())
            base_capabilities.tools = Some(ToolsCapability { list_changed: Some(true) });
        }

        // Luau tool discovery and processing is simplified to just logging.
        // No `tools_map` or `rmcp::model::Tool` construction needed here anymore.
        if let Ok(app_state) = self.state.try_lock() {
            for (tool_name, _) in &app_state.discovered_luau_tools { // Changed _discovered_tool to _
                tracing::info!("Discovered Luau tool (not added to capabilities.tools due to API limitations): {}", tool_name);
            }
        } else {
            tracing::warn!("Could not lock AppState in get_info to add Luau tools to capabilities. Proceeding with macro-defined tools only.");
        }

        // base_capabilities.tools will remain as initialized by ServerCapabilities::builder().enable_tools().build();
        // and potentially modified by setting list_changed.
        // Luau tools are not merged back.

        ServerInfo {
            protocol_version: ProtocolVersion::V_2025_03_26,

            server_info: Implementation::from_build_env(),
            instructions: Some(
                "Use 'execute_discovered_luau_tool' to run Luau scripts by name (e.g., CreateInstance, RunCode). Also available: run_command (direct Luau string), insert_model.".to_string()
            ),
            capabilities: base_capabilities, // Return the modified base_capabilities
        }
    }
}


#[tool(tool_box)]
impl RBXStudioServer {
    #[tool(description = "Runs a raw Luau command string in Roblox Studio.")]

    async fn run_command(
        &self,
        #[tool(param)] #[schemars(description = "The Luau code to execute.")] command: String,
    ) -> Result<CallToolResult, McpError> {

        self.generic_tool_run(ToolArgumentValues::RunCommand { command }).await

    }

    #[tool(description = "Inserts a model from the Roblox marketplace into the workspace.")]
    async fn insert_model(
        &self,
        #[tool(param)] #[schemars(description = "Query to search for the model.")] query: String,
    ) -> Result<CallToolResult, McpError> {
        self.generic_tool_run(ToolArgumentValues::InsertModel { query }).await
    }

    #[tool(description = "Executes a specific Luau tool script by its name with given arguments.")]
    async fn execute_discovered_luau_tool(
        &self,
        #[tool(param)] #[schemars(description = "Name of the Luau tool file (without .luau extension) to execute.")] tool_name: String,
        #[tool(param)] #[schemars(description = "A JSON string representing arguments for the Luau tool.")] tool_arguments_str: String,
    ) -> Result<CallToolResult, McpError> {
        info!(target: "mcp_server::execute_luau", tool_name = %tool_name, args_json = %tool_arguments_str, "Executing Luau tool by name");
        let app_state = self.state.lock().await;
        if !app_state.discovered_luau_tools.contains_key(&tool_name) {
            warn!("Attempted to execute unknown Luau tool: {}", tool_name);
            return Ok(CallToolResult::error(vec![Content::text(format!("Luau tool '{}' not found by server.", tool_name))]));
        }
        if let Some(discovered_tool_info) = app_state.discovered_luau_tools.get(&tool_name) {
            info!(target: "mcp_server::execute_luau", tool_name = %tool_name, script_path = ?discovered_tool_info.file_path, "Found Luau script path");
        }

        self.generic_tool_run(ToolArgumentValues::ExecuteLuauByName {
            tool_name,
            arguments_json: tool_arguments_str,
        }).await
    }
}

pub async fn response_handler(
     State(state): State<PackedState>,
     Json(payload): Json<RunCommandResponse>,
 ) -> Result<impl IntoResponse, StatusCode> {
     debug!("Received reply from studio plugin: {:?}", payload);
     let mut app_state = state.lock().await;
     if let Some(tx) = app_state.output_map.remove(&payload.id) {

         if let Err(_e) = tx.send(Ok(payload.response)) { // Plugin sends string, which could be success JSON or error JSON

             error!("Failed to send plugin response to internal channel for id: {}", payload.id);
         }
     } else {
         warn!("Received response for unknown or already handled id: {}", payload.id);
     }
     Ok(StatusCode::OK)
 }

 pub async fn request_handler(State(state): State<PackedState>) -> Result<impl IntoResponse, StatusCode> {
     let timeout_result = tokio::time::timeout(LONG_POLL_DURATION, async {
         loop {
             let mut waiter = {
                 let mut app_state_locked = state.lock().await;
                 if let Some(task_with_id) = app_state_locked.process_queue.pop_front() {
                     return Ok::<_, McpError>(Json(task_with_id));
                 }
                 app_state_locked.waiter.clone()
             };
             if waiter.changed().await.is_err() {
                 error!("Waiter channel closed, MCP server might be shutting down.");

                 return Err(McpError::internal_error("Server shutting down, poll aborted.".to_string(), None));
             }
         }
     }).await;

     match timeout_result {
         Ok(Ok(json_response)) => Ok(json_response.into_response()),
         Ok(Err(mcp_err)) => {
             warn!("Request handler loop error: {:?}", mcp_err);
             Ok((StatusCode::INTERNAL_SERVER_ERROR, format!("Server error: {}", mcp_err.message)).into_response())
         }
         Err(_timeout_err) => {
             Ok((StatusCode::NO_CONTENT).into_response())
         }
     }
 }

 pub async fn proxy_handler(
     State(state): State<PackedState>,
     Json(command_with_id): Json<ToolArguments>,
 ) -> Result<impl IntoResponse, StatusCode> {
     let id = command_with_id.id.ok_or_else(|| {
         error!("Proxy command received with no ID: {:?}", command_with_id.args);
         StatusCode::BAD_REQUEST
     })?;
     debug!("Received request to proxy: {:?} for ID: {}", command_with_id.args, id);
     let (tx, mut rx) = mpsc::unbounded_channel();
     {
         let mut app_state = state.lock().await;
         app_state.process_queue.push_back(command_with_id);
         app_state.output_map.insert(id, tx);
         _ = app_state.trigger.send(());
     }


     match tokio::time::timeout(LONG_POLL_DURATION + Duration::from_secs(5), rx.recv()).await {
         Ok(Some(Ok(response_str))) => {
             Ok(Json(RunCommandResponse { response: response_str, id }).into_response())
         }
         Ok(Some(Err(mcp_err))) => {
             error!("Error proxied from tool execution for id {}: {:?}", id, mcp_err);

             Ok((StatusCode::INTERNAL_SERVER_ERROR, format!("Proxied error: {}", mcp_err.message)).into_response())

         }
         Ok(None) => {
             error!("Proxy: Response channel closed for id {}", id);
             Err(StatusCode::INTERNAL_SERVER_ERROR)
         }
         Err(_timeout_err) => {
             error!("Proxy: Timeout waiting for response for id {}", id);
             state.lock().await.output_map.remove(&id);
             Err(StatusCode::GATEWAY_TIMEOUT)
         }
     }
 }

 pub async fn dud_proxy_loop(state: PackedState, mut exit_rx: Receiver<()>) {
     let client = reqwest::Client::new();
     info!("Dud proxy loop started. Polling for tasks to send to actual HTTP plugin endpoint.");

     loop {

         let task_to_proxy = tokio::select! {
            biased; // Process exit signal with higher priority
            _ = &mut exit_rx => {
                info!("Dud proxy loop received exit signal.");
                None // Will break the loop
            }
            // Wait for a new task to be available, or for the exit signal
            res = async {
                let mut waiter = state.lock().await.waiter.clone();
                waiter.changed().await.map_err(|e| {
                    error!("Dud proxy: Waiter channel closed. Error: {:?}", e);
                    e
                })
            } => {
                if res.is_err() {
                    None // Break the loop if channel closed
                } else {
                    let mut app_state_locked = state.lock().await;
                    app_state_locked.process_queue.pop_front()
                }
            }
        };

        if let Some(ref task_with_id) = task_to_proxy {
            let task_id = task_with_id.id.expect("Task in queue should have an ID for proxy");
            info!(target: "mcp_server::dud_proxy_loop", task_id = %task_id, args = ?task_with_id.args, "Popped task from process_queue");
            debug!("Dud proxy: Sending task {:?} (ID: {}) to /proxy endpoint", task_with_id.args, task_id);

            let request_url = format!("http://127.0.0.1:{}/proxy", STUDIO_PLUGIN_PORT);
            info!(target: "mcp_server::dud_proxy_loop", task_id = %task_id, url = %request_url, payload_args = ?task_with_id.args, "Sending HTTP POST to plugin");
            let res = client
                .post(request_url)
                .json(&task_with_id)
                .send()
                .await;

            match res {
                Ok(response) => {
                    let response_status = response.status(); // Consistent name
                    info!(target: "mcp_server::dud_proxy_loop", task_id = %task_id, status = %response_status, "Received HTTP response from plugin");
                    // Read text first for logging in case JSON parsing fails
                    let response_text_for_logging = match response.text().await {
                        Ok(text) => text,
                        Err(_) => "[Could not read response text]".to_string(),
                    };

                    if response_status.is_success() {
                        match rmcp::serde_json::from_str::<RunCommandResponse>(&response_text_for_logging) {
                            Ok(run_command_response) => {
                                info!(target: "mcp_server::dud_proxy_loop", task_id = %task_id, "Sending successful decoded response to internal channel");
                                if let Some(tx) = state.lock().await.output_map.remove(&task_id) {
                                    if tx.send(Ok(run_command_response.response)).is_err() {
                                        error!(target: "mcp_server::dud_proxy_loop", task_id = %task_id, "Failed to send proxied response to internal channel for id (channel closed or full)");
                                    } else {
                                        debug!("Dud proxy: Successfully forwarded response for task ID: {}", task_id);
                                    }
                                } else {
                                    warn!("Dud proxy: No sender found in output_map for proxied task ID: {}", task_id);
                                }
                            }
                            Err(e) => {
                                // Ensure this error log uses response_status
                                error!(target: "mcp_server::dud_proxy_loop", task_id = %task_id, error = ?e, status = %response_status, body = %response_text_for_logging, "Failed to decode RunCommandResponse from /proxy endpoint");
                                if let Some(tx) = state.lock().await.output_map.remove(&task_id) {
                                    info!(target: "mcp_server::dud_proxy_loop", task_id = %task_id, "Sending decoding error to internal channel");
                                    _ = tx.send(Err(McpError::internal_error(format!("Dud proxy failed to decode response: {}", e), None)));
                                }
                            }
                        }
                    } else {
                        // Ensure this error log uses response_status
                        error!(target: "mcp_server::dud_proxy_loop", task_id = %task_id, status = %response_status, body = %response_text_for_logging, "Request to /proxy endpoint failed");
                        if let Some(tx) = state.lock().await.output_map.remove(&task_id) {
                             info!(target: "mcp_server::dud_proxy_loop", task_id = %task_id, "Sending HTTP error to internal channel"); // Added info log before sending error
                             _ = tx.send(Err(McpError::internal_error(format!("Dud proxy failed with status {}", response_status), None)));
                        }
                    }
                }
                Err(e) => {
                    error!(target: "mcp_server::dud_proxy_loop", task_id = %task_id, error = ?e, "Failed to send HTTP request to /proxy endpoint");
                    if let Some(tx) = state.lock().await.output_map.remove(&task_id) {
                       info!(target: "mcp_server::dud_proxy_loop", task_id = %task_id, "Sending HTTP request error to internal channel");
                       _ = tx.send(Err(McpError::internal_error(format!("Dud proxy failed to send request: {}",e ), None)));
                    }
                }
            }
        } else {
            // task_to_proxy is None, meaning either exit signal or waiter error from select!
            info!("Dud proxy loop: No task obtained from select (possibly exit signal or waiter error). Exiting.");
            break; // Exit the loop
        }
        // Sleep only if a task was processed and loop is not breaking
        if task_to_proxy.is_some() {
            tokio::time::sleep(Duration::from_millis(10)).await;
        }
     }
     info!("Dud proxy loop finished.");
 }<|MERGE_RESOLUTION|>--- conflicted
+++ resolved
@@ -174,16 +174,13 @@
 
     async fn generic_tool_run(&self, args_values: ToolArgumentValues) -> Result<CallToolResult, McpError> {
          let (command_with_wrapper_id, id) = ToolArguments::new_with_id(args_values);
-<<<<<<< HEAD
-=======
-
->>>>>>> 69f821d4
+
          info!(target: "mcp_server::generic_tool_run", request_id = %id, "Queueing command for plugin (args temporarily removed from this log)");
          debug!("Queueing command for plugin: {:?}", command_with_wrapper_id.args);
          let (tx, mut rx) = mpsc::unbounded_channel::<Result<String, McpError>>();
          let trigger = {
             info!(target: "mcp_server::generic_tool_run", request_id = %id, "SECTION_LOCK_A: Attempting to acquire state lock for queuing");
-<<<<<<< HEAD
+
 
             // Wrap lock acquisition with a 5-second timeout
             let mut state_guard = match tokio::time::timeout(std::time::Duration::from_secs(5), self.state.lock()).await {
@@ -221,34 +218,7 @@
          info!(target: "mcp_server::generic_tool_run", request_id = %id, "Attempting to send trigger");
          let send_result = trigger.send(());
          info!(target: "mcp_server::generic_tool_run", request_id = %id, send_result = ?send_result, "Trigger send attempt completed");
-=======
-            let mut state = self.state.lock().await;
-            info!(target: "mcp_server::generic_tool_run", request_id = %id, "SECTION_LOCK_A: Acquired state lock for queuing");
-
-            // Capture command_id for logging before command_with_wrapper_id is moved.
-            let command_id_for_log = command_with_wrapper_id.id.map(|u| u.to_string()).unwrap_or_else(|| "None".to_string());
-
-            info!(target: "mcp_server::generic_tool_run", request_id = %id, command_id = %command_id_for_log, "SECTION_LOCK_A: About to push command to process_queue");
-            state.process_queue.push_back(command_with_wrapper_id); // command_with_wrapper_id is moved here
-            info!(target: "mcp_server::generic_tool_run", request_id = %id, command_id = %command_id_for_log, "SECTION_LOCK_A: Pushed to process_queue");
-
-            info!(target: "mcp_server::generic_tool_run", request_id = %id, "SECTION_LOCK_A: About to insert into output_map");
-            state.output_map.insert(id, tx); // `id` is the Uuid of the request, `tx` is the mpsc sender
-            info!(target: "mcp_server::generic_tool_run", request_id = %id, "SECTION_LOCK_A: Inserted into output_map");
-
-            info!(target: "mcp_server::generic_tool_run", request_id = %id, "SECTION_LOCK_A: About to clone trigger from state");
-            let cloned_trigger = state.trigger.clone();
-            info!(target: "mcp_server::generic_tool_run", request_id = %id, "SECTION_LOCK_A: Cloned trigger from state");
-
-            cloned_trigger
-        }; // Lock is released here
-        info!(target: "mcp_server::generic_tool_run", request_id = %id, "SECTION_LOCK_A: Released state lock after queuing operations");
-
-         info!(target: "mcp_server::generic_tool_run", request_id = %id, "Attempting to send trigger");
-         let send_result = trigger.send(());
-         info!(target: "mcp_server::generic_tool_run", request_id = %id, send_result = ?send_result, "Trigger send attempt completed");
-
->>>>>>> 69f821d4
+
 
          send_result.map_err(|e| McpError::internal_error(format!("Unable to trigger send for plugin: {e}"), None))?;
 

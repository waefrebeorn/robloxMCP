
// Necessary imports
use crate::error::Result;
use axum::http::StatusCode;
use axum::response::IntoResponse;
use axum::{extract::State, Json};
// color_eyre is not directly used, McpError handles errors.
use rmcp::model::{
<<<<<<< HEAD
    ServerCapabilities, ServerInfo, ProtocolVersion, Implementation, Content, CallToolResult, ToolsCapability,
};
use rmcp::schemars;
=======

    Tool, ServerCapabilities, ServerInfo, ProtocolVersion, Implementation, Content, CallToolResult,
};
use rmcp::schemars;

>>>>>>> ef6111af
use rmcp::tool;
use rmcp::{Error as McpError, ServerHandler};

use std::collections::{HashMap, VecDeque};
<<<<<<< HEAD
// use serde_json::Value; // Likely not needed if serde_json::Map and json! macro are used
=======

// use serde_json::Value; // Likely not needed if serde_json::Map and json! macro are used

>>>>>>> ef6111af
use std::path::{Path, PathBuf};
use std::fs;
use std::env;

use std::sync::Arc;
use tokio::sync::oneshot::Receiver; // If dud_proxy_loop uses it
use tokio::sync::{mpsc, watch, Mutex};
use tokio::time::Duration;
use uuid::Uuid;

use tracing::{debug, error, info, warn};


pub const STUDIO_PLUGIN_PORT: u16 = 44755;
const LONG_POLL_DURATION: Duration = Duration::from_secs(15);

// DiscoveredTool struct
#[derive(Clone, Debug)]
pub struct DiscoveredTool {
    pub file_path: PathBuf,
}

// discover_luau_tools function
pub fn discover_luau_tools(tools_dir_path: &Path) -> HashMap<String, DiscoveredTool> {
    let mut tools = HashMap::new();

    info!("Attempting to discover Luau tools in: {:?}", tools_dir_path);
    if !tools_dir_path.exists() {
        warn!("Luau tools directory does not exist: {:?}", tools_dir_path);
        return tools;
    }
    if !tools_dir_path.is_dir() {
        error!("Luau tools path is not a directory: {:?}", tools_dir_path);
        return tools;
    }

    match fs::read_dir(tools_dir_path) {
        Ok(entries) => {
            for entry in entries.filter_map(Result::ok) {
                let path = entry.path();
                if path.is_file() && path.extension().and_then(|s| s.to_str()) == Some("luau") {
                    if let Some(tool_name) = path.file_stem().and_then(|s| s.to_str()).map(String::from) {
                        info!("Discovered Luau tool: {} at {:?}", tool_name, path);
                        tools.insert(tool_name, DiscoveredTool { file_path: path });

                    } else {
                        warn!("Could not convert tool name (file stem) to string for path: {:?}", path);

                    }
                }
            }
        }
        Err(e) => {
            error!("Failed to read Luau tools directory {:?}: {}", tools_dir_path, e);
        }
    }

    if tools.is_empty() {
        info!("No Luau tools discovered or directory was empty: {:?}", tools_dir_path);
    } else {
        info!("Successfully discovered {} Luau tools: [{}]", tools.len(), tools.keys().cloned().collect::<Vec<String>>().join(", "));
    }
    tools
}

// AppState struct and ::new()

pub struct AppState {
    process_queue: VecDeque<ToolArguments>,
    output_map: HashMap<Uuid, mpsc::UnboundedSender<Result<String, McpError>>>,
    waiter: watch::Receiver<()>,
    trigger: watch::Sender<()>,
    discovered_luau_tools: HashMap<String, DiscoveredTool>,
}
pub type PackedState = Arc<Mutex<AppState>>;

impl AppState {
    pub fn new() -> Self {
        let (trigger, waiter) = watch::channel(());

        // Corrected path finding logic for AppState::new()
        let base_path = env::current_exe().ok()
            .and_then(|p| p.parent().map(PathBuf::from)) // target/debug or target/release
            .and_then(|p| p.parent().map(PathBuf::from)) // target
            .and_then(|p| p.parent().map(PathBuf::from)) // project root
            .unwrap_or_else(|| PathBuf::from(".")); // Default to current dir if path fails

        // Corrected fallback path for consistency
        let tools_dir_pathbuf = base_path.join("plugin/src/Tools");

        info!("Attempting to discover Luau tools in: {:?}", tools_dir_pathbuf);
        let discovered_tools = discover_luau_tools(&tools_dir_pathbuf); // Pass by reference
        if discovered_tools.is_empty() {
            warn!("No Luau tools discovered in {:?}. Ensure path is correct and .luau files exist.", tools_dir_pathbuf);
        }


        Self {
            process_queue: VecDeque::new(),
            output_map: HashMap::new(),
            waiter,
            trigger,

            discovered_luau_tools: discovered_tools,

        }
    }
}

#[derive(rmcp::serde::Deserialize, rmcp::serde::Serialize, Clone, Debug)]
pub enum ToolArgumentValues {
    RunCommand { command: String },
    InsertModel { query: String },
    ExecuteLuauByName {
        tool_name: String,
        arguments_json: String,
    }
}

#[derive(rmcp::serde::Deserialize, rmcp::serde::Serialize, Clone, Debug)]
pub struct ToolArguments {
    args: ToolArgumentValues,
    id: Option<Uuid>,
}

impl ToolArguments {
     fn new_with_id(args_values: ToolArgumentValues) -> (Self, Uuid) {
         let id = Uuid::new_v4();
         (
             Self {
                 args: args_values,
                 id: Some(id),
             },
             id,
         )
     }
}


// RunCommandResponse struct
#[derive(rmcp::serde::Deserialize, rmcp::serde::Serialize, Clone, Debug)]
pub struct RunCommandResponse {
    response: String,

    id: Uuid,
}

// RBXStudioServer struct and ::new()
#[derive(Clone)]
pub struct RBXStudioServer {
    state: PackedState,
}

impl RBXStudioServer {
    pub fn new(state: PackedState) -> Self {
        Self { state }
    }

    async fn generic_tool_run(&self, args_values: ToolArgumentValues) -> Result<CallToolResult, McpError> {
         let (command_with_wrapper_id, id) = ToolArguments::new_with_id(args_values);
         debug!("Queueing command for plugin: {:?}", command_with_wrapper_id.args);
         let (tx, mut rx) = mpsc::unbounded_channel::<Result<String, McpError>>();
         let trigger = {
             let mut state = self.state.lock().await;
             state.process_queue.push_back(command_with_wrapper_id);
             state.output_map.insert(id, tx);
             state.trigger.clone()
         };
         trigger.send(()).map_err(|e| McpError::internal_error(format!("Unable to trigger send for plugin: {e}"), None))?;

         let result_from_plugin_result = rx.recv().await
             .ok_or_else(|| McpError::internal_error("Plugin response channel closed unexpectedly.", None))?;

         {
             let mut state = self.state.lock().await;
             state.output_map.remove(&id);
         }

         match result_from_plugin_result {
            Ok(res_str) => {
                debug!("Received success from plugin, sending to MCP client: {:?}", res_str);
                Ok(CallToolResult::success(vec![Content::text(res_str)]))
            }
            Err(mcp_err) => {


                error!("Received error from plugin for id {}: {:?}", id, mcp_err);
                Ok(CallToolResult::error(vec![Content::text(mcp_err.to_string())]))
            }
        }
    }
}



#[tool(tool_box)]
impl ServerHandler for RBXStudioServer {
    fn get_info(&self) -> ServerInfo {
<<<<<<< HEAD
        let mut base_capabilities = ServerCapabilities::builder().enable_tools().build();
        if let Some(tools_caps) = base_capabilities.tools.as_mut() {
            tools_caps.list_changed = Some(true); // Explicitly set list_changed
        } else {
            // This case should ideally not happen if enable_tools() guarantees Some(ToolsCapability::default())
            base_capabilities.tools = Some(ToolsCapability { list_changed: Some(true) });
        }
=======

        let base_capabilities = ServerCapabilities::builder().enable_tools().build();

        // Initialize an empty tools_map for Luau tools (it won't be added to base_capabilities.tools)
        let mut tools_map: HashMap<String, rmcp::model::Tool> = HashMap::new();
>>>>>>> ef6111af

        // Luau tool discovery and processing is simplified to just logging.
        // No `tools_map` or `rmcp::model::Tool` construction needed here anymore.
        if let Ok(app_state) = self.state.try_lock() {
<<<<<<< HEAD
            for (tool_name, _) in &app_state.discovered_luau_tools { // Changed _discovered_tool to _
                tracing::info!("Discovered Luau tool (not added to capabilities.tools due to API limitations): {}", tool_name);
=======
            for (tool_name, _discovered_tool) in &app_state.discovered_luau_tools {
                // if !tools_map.contains_key(tool_name) { // This check might be against a map from base_capabilities if we were merging. For now, it's a fresh map.


                    // Create a schema for a generic object (accepts any properties)
                    let mut generic_object_schema = rmcp::schemars::schema::SchemaObject::default();
                    generic_object_schema.instance_type = Some(rmcp::schemars::schema::InstanceType::Object.into());
                    // Setting additional_properties to true (or a default schema) allows any properties.
                    // If additional_properties is None (default for SchemaObject::default()), it's often interpreted as true unless a specific object validation says otherwise.
                    // For an explicit "any properties allowed" object:
                    generic_object_schema.object = Some(Box::new(rmcp::schemars::schema::ObjectValidation {
                        additional_properties: Some(Box::new(rmcp::schemars::schema::Schema::Bool(true))), // Allows any additional properties
                        ..Default::default()
                    }));

                    // Convert SchemaObject to serde_json::Map<String, Value>
                    let schema_value = serde_json::to_value(generic_object_schema).unwrap_or_else(|_| serde_json::json!({ "type": "object" }));

                    // Ensure input_schema_map is typed as serde_json::Map<String, serde_json::Value>
                    let input_schema_map: serde_json::Map<String, serde_json::Value> = match schema_value {

                        serde_json::Value::Object(map) => map,
                        _ => serde_json::Map::new(), // Fallback
                    };


                    // Construct the rmcp::model::Tool for the Luau tool
                    let _luau_tool_definition = rmcp::model::Tool { // Assign to _ to acknowledge it's not used further
                        name: tool_name.clone().into(),
                        description: Some(format!(
                            "Executes the Luau tool: {}. (Parameters are generic, actual parameters defined in Luau script)",
                            tool_name
                        ).into()),
                        input_schema: Arc::new(input_schema_map),
                        annotations: None,
                    };
                    // tools_map.insert(tool_name.clone(), luau_tool_definition); // Add to our local map
                    // However, since this tools_map is not being merged back into capabilities.tools,
                    // this insertion and the map itself become somewhat redundant if not used for other logging/tracking.
                    // For now, let's keep constructing it to verify structure, but comment out the insertion.
                    // Or, for the purpose of this fix, we can simply log that we found it.
                    tracing::info!("Discovered Luau tool (not added to capabilities.tools due to API limitations): {}", tool_name);
                // } else {
                //     tracing::warn!("Luau tool name conflict with an existing tool: {}. Luau tool not added.", tool_name);
                // }

>>>>>>> ef6111af
            }
        } else {
            tracing::warn!("Could not lock AppState in get_info to add Luau tools to capabilities. Proceeding with macro-defined tools only.");
        }

<<<<<<< HEAD
        // base_capabilities.tools will remain as initialized by ServerCapabilities::builder().enable_tools().build();
        // and potentially modified by setting list_changed.
        // Luau tools are not merged back.
=======

        // base_capabilities.tools will remain as initialized by ServerCapabilities::builder().enable_tools().build();
        // Luau tools collected in the local `tools_map` are not merged back.

>>>>>>> ef6111af

        ServerInfo {
            protocol_version: ProtocolVersion::V_2025_03_26,

            server_info: Implementation::from_build_env(),
            instructions: Some(
                "Use 'execute_discovered_luau_tool' to run Luau scripts by name (e.g., CreateInstance, RunCode). Also available: run_command (direct Luau string), insert_model.".to_string()
            ),
            capabilities: base_capabilities, // Return the modified base_capabilities
        }
    }
}


#[tool(tool_box)]
impl RBXStudioServer {
    #[tool(description = "Runs a raw Luau command string in Roblox Studio.")]

    async fn run_command(
        &self,
        #[tool(param)] #[schemars(description = "The Luau code to execute.")] command: String,
    ) -> Result<CallToolResult, McpError> {

        self.generic_tool_run(ToolArgumentValues::RunCommand { command }).await

    }

    #[tool(description = "Inserts a model from the Roblox marketplace into the workspace.")]
    async fn insert_model(
        &self,
        #[tool(param)] #[schemars(description = "Query to search for the model.")] query: String,
    ) -> Result<CallToolResult, McpError> {
        self.generic_tool_run(ToolArgumentValues::InsertModel { query }).await
    }

    #[tool(description = "Executes a specific Luau tool script by its name with given arguments.")]
    async fn execute_discovered_luau_tool(
        &self,
        #[tool(param)] #[schemars(description = "Name of the Luau tool file (without .luau extension) to execute.")] tool_name: String,
        #[tool(param)] #[schemars(description = "A JSON string representing arguments for the Luau tool.")] tool_arguments_str: String,
    ) -> Result<CallToolResult, McpError> {
        let app_state = self.state.lock().await;
        if !app_state.discovered_luau_tools.contains_key(&tool_name) {
            warn!("Attempted to execute unknown Luau tool: {}", tool_name);
            return Ok(CallToolResult::error(vec![Content::text(format!("Luau tool '{}' not found by server.", tool_name))]));
        }

        self.generic_tool_run(ToolArgumentValues::ExecuteLuauByName {
            tool_name,
            arguments_json: tool_arguments_str,
        }).await
    }
}

pub async fn response_handler(
     State(state): State<PackedState>,
     Json(payload): Json<RunCommandResponse>,
 ) -> Result<impl IntoResponse, StatusCode> {
     debug!("Received reply from studio plugin: {:?}", payload);
     let mut app_state = state.lock().await;
     if let Some(tx) = app_state.output_map.remove(&payload.id) {

         if let Err(_e) = tx.send(Ok(payload.response)) { // Plugin sends string, which could be success JSON or error JSON

             error!("Failed to send plugin response to internal channel for id: {}", payload.id);
         }
     } else {
         warn!("Received response for unknown or already handled id: {}", payload.id);
     }
     Ok(StatusCode::OK)
 }

 pub async fn request_handler(State(state): State<PackedState>) -> Result<impl IntoResponse, StatusCode> {
     let timeout_result = tokio::time::timeout(LONG_POLL_DURATION, async {
         loop {
             let mut waiter = {
                 let mut app_state_locked = state.lock().await;
                 if let Some(task_with_id) = app_state_locked.process_queue.pop_front() {
                     return Ok::<_, McpError>(Json(task_with_id));
                 }
                 app_state_locked.waiter.clone()
             };
             if waiter.changed().await.is_err() {
                 error!("Waiter channel closed, MCP server might be shutting down.");

                 return Err(McpError::internal_error("Server shutting down, poll aborted.".to_string(), None));
             }
         }
     }).await;

     match timeout_result {
         Ok(Ok(json_response)) => Ok(json_response.into_response()),
         Ok(Err(mcp_err)) => {
             warn!("Request handler loop error: {:?}", mcp_err);
             Ok((StatusCode::INTERNAL_SERVER_ERROR, format!("Server error: {}", mcp_err.message)).into_response())
         }
         Err(_timeout_err) => {
             Ok((StatusCode::NO_CONTENT).into_response())
         }
     }
 }

 pub async fn proxy_handler(
     State(state): State<PackedState>,
     Json(command_with_id): Json<ToolArguments>,
 ) -> Result<impl IntoResponse, StatusCode> {
     let id = command_with_id.id.ok_or_else(|| {
         error!("Proxy command received with no ID: {:?}", command_with_id.args);
         StatusCode::BAD_REQUEST
     })?;
     debug!("Received request to proxy: {:?} for ID: {}", command_with_id.args, id);
     let (tx, mut rx) = mpsc::unbounded_channel();
     {
         let mut app_state = state.lock().await;
         app_state.process_queue.push_back(command_with_id);
         app_state.output_map.insert(id, tx);
         _ = app_state.trigger.send(());
     }


     match tokio::time::timeout(LONG_POLL_DURATION + Duration::from_secs(5), rx.recv()).await {
         Ok(Some(Ok(response_str))) => {
             Ok(Json(RunCommandResponse { response: response_str, id }).into_response())
         }
         Ok(Some(Err(mcp_err))) => {
             error!("Error proxied from tool execution for id {}: {:?}", id, mcp_err);

             Ok((StatusCode::INTERNAL_SERVER_ERROR, format!("Proxied error: {}", mcp_err.message)).into_response())

         }
         Ok(None) => {
             error!("Proxy: Response channel closed for id {}", id);
             Err(StatusCode::INTERNAL_SERVER_ERROR)
         }
         Err(_timeout_err) => {
             error!("Proxy: Timeout waiting for response for id {}", id);
             state.lock().await.output_map.remove(&id);
             Err(StatusCode::GATEWAY_TIMEOUT)
         }
     }
 }

 pub async fn dud_proxy_loop(state: PackedState, mut exit_rx: Receiver<()>) {
     let client = reqwest::Client::new();
     info!("Dud proxy loop started. Polling for tasks to send to actual HTTP plugin endpoint.");

     loop {

         let task_to_proxy = tokio::select! {
            biased; // Process exit signal with higher priority
            _ = &mut exit_rx => {
                info!("Dud proxy loop received exit signal.");
                None // Will break the loop
            }
            // Wait for a new task to be available, or for the exit signal
            res = async {
                let mut waiter = state.lock().await.waiter.clone();
                waiter.changed().await.map_err(|e| {
                    error!("Dud proxy: Waiter channel closed. Error: {:?}", e);
                    e
                })
            } => {
                if res.is_err() {
                    None // Break the loop if channel closed
                } else {
                    let mut app_state_locked = state.lock().await;
                    app_state_locked.process_queue.pop_front()
                }
            }
        };

        if let Some(ref task_with_id) = task_to_proxy {
            let task_id = task_with_id.id.expect("Task in queue should have an ID for proxy");
            debug!("Dud proxy: Sending task {:?} (ID: {}) to /proxy endpoint", task_with_id.args, task_id);

            let res = client
                .post(format!("http://127.0.0.1:{}/proxy", STUDIO_PLUGIN_PORT))
                .json(&task_with_id)
                .send()
                .await;

            match res {
                Ok(response) => {
                    let response_status = response.status();
                    // Read text first for logging in case JSON parsing fails
                    let response_text_for_logging = match response.text().await {
                        Ok(text) => text,
                        Err(_) => "[Could not read response text]".to_string(),
                    };

                    if response_status.is_success() {
                        match rmcp::serde_json::from_str::<RunCommandResponse>(&response_text_for_logging) {
                            Ok(run_command_response) => {
                                if let Some(tx) = state.lock().await.output_map.remove(&task_id) {
                                    if tx.send(Ok(run_command_response.response)).is_err() {
                                        error!("Dud proxy: Failed to send proxied response to internal channel for id: {}", task_id);
                                    } else {
                                        debug!("Dud proxy: Successfully forwarded response for task ID: {}", task_id);
                                    }
                                } else {
                                    warn!("Dud proxy: No sender found in output_map for proxied task ID: {}", task_id);
                                }
                            }
                            Err(e) => {
                                error!("Dud proxy: Failed to decode RunCommandResponse from /proxy endpoint: {}. Status: {}. Body: {:?}", e, response_status, response_text_for_logging);
                                if let Some(tx) = state.lock().await.output_map.remove(&task_id) {
                                    _ = tx.send(Err(McpError::internal_error(format!("Dud proxy failed to decode response: {}", e), None)));
                                }
                            }
                        }
                    } else {
                        error!("Dud proxy: Request to /proxy endpoint failed with status: {}. Body: {:?}", response_status, response_text_for_logging);
                        if let Some(tx) = state.lock().await.output_map.remove(&task_id) {
                             _ = tx.send(Err(McpError::internal_error(format!("Dud proxy failed with status {}", response_status), None)));
                        }
                    }
                }
                Err(e) => {
                    error!("Dud proxy: Failed to send request to /proxy endpoint: {}", e);
                    if let Some(tx) = state.lock().await.output_map.remove(&task_id) {
                       _ = tx.send(Err(McpError::internal_error(format!("Dud proxy failed to send request: {}",e ), None)));
                    }
                }
            }
        } else {
            // task_to_proxy is None, meaning either exit signal or waiter error from select!
            info!("Dud proxy loop: No task obtained from select (possibly exit signal or waiter error). Exiting.");
            break; // Exit the loop
        }
        // Sleep only if a task was processed and loop is not breaking
        if task_to_proxy.is_some() {
            tokio::time::sleep(Duration::from_millis(10)).await;
        }
     }
     info!("Dud proxy loop finished.");
 }<|MERGE_RESOLUTION|>--- conflicted
+++ resolved
@@ -6,28 +6,18 @@
 use axum::{extract::State, Json};
 // color_eyre is not directly used, McpError handles errors.
 use rmcp::model::{
-<<<<<<< HEAD
+
     ServerCapabilities, ServerInfo, ProtocolVersion, Implementation, Content, CallToolResult, ToolsCapability,
 };
 use rmcp::schemars;
-=======
-
-    Tool, ServerCapabilities, ServerInfo, ProtocolVersion, Implementation, Content, CallToolResult,
-};
-use rmcp::schemars;
-
->>>>>>> ef6111af
+
 use rmcp::tool;
 use rmcp::{Error as McpError, ServerHandler};
 
 use std::collections::{HashMap, VecDeque};
-<<<<<<< HEAD
+
 // use serde_json::Value; // Likely not needed if serde_json::Map and json! macro are used
-=======
-
-// use serde_json::Value; // Likely not needed if serde_json::Map and json! macro are used
-
->>>>>>> ef6111af
+
 use std::path::{Path, PathBuf};
 use std::fs;
 use std::env;
@@ -226,7 +216,7 @@
 #[tool(tool_box)]
 impl ServerHandler for RBXStudioServer {
     fn get_info(&self) -> ServerInfo {
-<<<<<<< HEAD
+
         let mut base_capabilities = ServerCapabilities::builder().enable_tools().build();
         if let Some(tools_caps) = base_capabilities.tools.as_mut() {
             tools_caps.list_changed = Some(true); // Explicitly set list_changed
@@ -234,83 +224,24 @@
             // This case should ideally not happen if enable_tools() guarantees Some(ToolsCapability::default())
             base_capabilities.tools = Some(ToolsCapability { list_changed: Some(true) });
         }
-=======
-
-        let base_capabilities = ServerCapabilities::builder().enable_tools().build();
-
-        // Initialize an empty tools_map for Luau tools (it won't be added to base_capabilities.tools)
-        let mut tools_map: HashMap<String, rmcp::model::Tool> = HashMap::new();
->>>>>>> ef6111af
+
 
         // Luau tool discovery and processing is simplified to just logging.
         // No `tools_map` or `rmcp::model::Tool` construction needed here anymore.
         if let Ok(app_state) = self.state.try_lock() {
-<<<<<<< HEAD
+
             for (tool_name, _) in &app_state.discovered_luau_tools { // Changed _discovered_tool to _
                 tracing::info!("Discovered Luau tool (not added to capabilities.tools due to API limitations): {}", tool_name);
-=======
-            for (tool_name, _discovered_tool) in &app_state.discovered_luau_tools {
-                // if !tools_map.contains_key(tool_name) { // This check might be against a map from base_capabilities if we were merging. For now, it's a fresh map.
-
-
-                    // Create a schema for a generic object (accepts any properties)
-                    let mut generic_object_schema = rmcp::schemars::schema::SchemaObject::default();
-                    generic_object_schema.instance_type = Some(rmcp::schemars::schema::InstanceType::Object.into());
-                    // Setting additional_properties to true (or a default schema) allows any properties.
-                    // If additional_properties is None (default for SchemaObject::default()), it's often interpreted as true unless a specific object validation says otherwise.
-                    // For an explicit "any properties allowed" object:
-                    generic_object_schema.object = Some(Box::new(rmcp::schemars::schema::ObjectValidation {
-                        additional_properties: Some(Box::new(rmcp::schemars::schema::Schema::Bool(true))), // Allows any additional properties
-                        ..Default::default()
-                    }));
-
-                    // Convert SchemaObject to serde_json::Map<String, Value>
-                    let schema_value = serde_json::to_value(generic_object_schema).unwrap_or_else(|_| serde_json::json!({ "type": "object" }));
-
-                    // Ensure input_schema_map is typed as serde_json::Map<String, serde_json::Value>
-                    let input_schema_map: serde_json::Map<String, serde_json::Value> = match schema_value {
-
-                        serde_json::Value::Object(map) => map,
-                        _ => serde_json::Map::new(), // Fallback
-                    };
-
-
-                    // Construct the rmcp::model::Tool for the Luau tool
-                    let _luau_tool_definition = rmcp::model::Tool { // Assign to _ to acknowledge it's not used further
-                        name: tool_name.clone().into(),
-                        description: Some(format!(
-                            "Executes the Luau tool: {}. (Parameters are generic, actual parameters defined in Luau script)",
-                            tool_name
-                        ).into()),
-                        input_schema: Arc::new(input_schema_map),
-                        annotations: None,
-                    };
-                    // tools_map.insert(tool_name.clone(), luau_tool_definition); // Add to our local map
-                    // However, since this tools_map is not being merged back into capabilities.tools,
-                    // this insertion and the map itself become somewhat redundant if not used for other logging/tracking.
-                    // For now, let's keep constructing it to verify structure, but comment out the insertion.
-                    // Or, for the purpose of this fix, we can simply log that we found it.
-                    tracing::info!("Discovered Luau tool (not added to capabilities.tools due to API limitations): {}", tool_name);
-                // } else {
-                //     tracing::warn!("Luau tool name conflict with an existing tool: {}. Luau tool not added.", tool_name);
-                // }
-
->>>>>>> ef6111af
+
             }
         } else {
             tracing::warn!("Could not lock AppState in get_info to add Luau tools to capabilities. Proceeding with macro-defined tools only.");
         }
 
-<<<<<<< HEAD
         // base_capabilities.tools will remain as initialized by ServerCapabilities::builder().enable_tools().build();
         // and potentially modified by setting list_changed.
         // Luau tools are not merged back.
-=======
-
-        // base_capabilities.tools will remain as initialized by ServerCapabilities::builder().enable_tools().build();
-        // Luau tools collected in the local `tools_map` are not merged back.
-
->>>>>>> ef6111af
+
 
         ServerInfo {
             protocol_version: ProtocolVersion::V_2025_03_26,

--- conflicted
+++ resolved
@@ -13,22 +13,13 @@
 };
 use rmcp::tool;
 use rmcp::{Error as McpError, ServerHandler};
-<<<<<<< HEAD
+
 // use serde::{Deserialize, Serialize}; // Already brought in by rmcp re-exports? Check if direct use is needed. rmcp re-exports serde.
 use std::collections::{HashMap, VecDeque};
 use std::path::{Path, PathBuf}; // For tool discovery
 use std::fs; // For tool discovery
 use std::env; // For tool discovery
-=======
-use serde::{Deserialize, Serialize};
-
-// serde_json::Value removed for now as a diagnostic step
-use std::collections::{HashMap, VecDeque}; // HashMap might be unused now in this file's scope
-
-use std::env;
-use std::fs;
-use std::path::{Path, PathBuf};
->>>>>>> 70d1b400
+
 use std::sync::Arc;
 use tokio::sync::oneshot::Receiver; // If dud_proxy_loop uses it
 use tokio::sync::{mpsc, watch, Mutex};
@@ -67,16 +58,9 @@
     tools
 }
 
-<<<<<<< HEAD
+
 // AppState struct and ::new()
-=======
-#[derive(Clone, Debug)]
-pub struct DiscoveredTool {
-    pub file_path: PathBuf,
-    // We can add more fields later, like a description extracted from comments if possible.
-}
-
->>>>>>> 70d1b400
+
 pub struct AppState {
     process_queue: VecDeque<ToolArguments>,
     output_map: HashMap<Uuid, mpsc::UnboundedSender<Result<String, McpError>>>,
@@ -148,7 +132,7 @@
 impl AppState {
     pub fn new() -> Self {
         let (trigger, waiter) = watch::channel(());
-<<<<<<< HEAD
+
         let base_path = env::current_exe().ok().and_then(|p| p.parent().and_then(|p| p.parent()).and_then(|p| p.parent()))
             .unwrap_or_else(|| PathBuf::from(".")); // Default to current dir if path fails
         let tools_dir = base_path.join("plugin/src/Tools");
@@ -158,35 +142,16 @@
         if discovered_tools.is_empty() {
             warn!("No Luau tools discovered in {:?}. Ensure path is correct and .luau files exist.", tools_dir);
         }
-=======
-
-        let discovered_luau_tools = match env::current_exe().ok()
-            .and_then(|p| p.parent().map(PathBuf::from)) // .../target/debug or .../target/release
-            .and_then(|p| p.parent().map(PathBuf::from)) // .../target
-            .and_then(|p| p.parent().map(PathBuf::from)) // .../ (project root)
-            .map(|p| p.join("plugin/src/Tools"))
-        {
-            Some(tools_dir) => {
-                tracing::info!("Resolved Luau tools directory to: {:?}", tools_dir);
-                discover_luau_tools(&tools_dir)
-            }
-            None => {
-                tracing::warn!("Could not determine Luau tools directory from executable path. Initializing with empty toolset.");
-                HashMap::new()
-            }
-        };
->>>>>>> 70d1b400
+
 
         Self {
             process_queue: VecDeque::new(),
             output_map: HashMap::new(),
             waiter,
             trigger,
-<<<<<<< HEAD
+
             discovered_luau_tools: discovered_tools,
-=======
-            discovered_luau_tools,
->>>>>>> 70d1b400
+
         }
     }
 }
@@ -308,7 +273,7 @@
 
         ServerInfo {
             protocol_version: ProtocolVersion::V_2025_03_26,
-<<<<<<< HEAD
+
             server_info: Implementation::from_build_env(),
             instructions: Some(
                 "Use 'execute_discovered_luau_tool' to run Luau scripts by name (e.g., CreateInstance, RunCode). Also available: run_command (direct Luau string), insert_model.".to_string()
@@ -322,91 +287,14 @@
 #[tool(tool_box)]
 impl RBXStudioServer {
     #[tool(description = "Runs a raw Luau command string in Roblox Studio.")]
-=======
-
-            server_info: Implementation::from_build_env(),
-            instructions: Some(
-                "Use 'execute_discovered_luau_tool' to run Luau scripts by name (e.g., CreateInstance, RunCode). Also available: run_command (direct Luau string), insert_model.".to_string()
-
-            ),
-            // Let `#[tool(tool_box)]` and `Default::default()` populate capabilities.
-            // The `capabilities.tools` field will be derived from `ServerCapabilities::default()`
-            // and then populated by the `tool_box` macro with tools defined in Rust
-            // (i.e., run_command, insert_model, execute_discovered_luau_tool).
-            capabilities: ServerCapabilities::default(),
-            // Other ServerInfo fields like `custom_capabilities` are not used, so rely on default.
-        }
-    }
-}
-
-#[derive(Deserialize, Serialize, Clone, Debug)]
-enum ToolArgumentValues {
-    RunCommand { command: String },
-    InsertModel { query: String },
-    ExecuteLuauByName {
-        tool_name: String,      // e.g., "CreateInstance"
-        arguments_json: String, // JSON string of arguments for the Luau script
-    },
-}
-#[tool(tool_box)]
-impl RBXStudioServer {
-    pub fn new(state: PackedState) -> Self {
-        Self { state }
-    }
-
-    #[tool(
-        description = "Executes a specific Luau tool script by its name with given arguments. The Luau script is sourced from the 'plugin/src/Tools' directory."
-    )]
-    async fn execute_discovered_luau_tool(
-        &self,
-
-        #[tool(param)]
-        #[schemars(description = "Name of the Luau tool file (without .luau extension) to execute.")]
-        tool_name: String,
-        #[tool(param)]
-        #[schemars(description = "A JSON string representing arguments for the Luau tool.")] // Updated description
-        tool_arguments_str: String, // Changed from tool_arguments: Value to tool_arguments_str: String
-
-    ) -> Result<CallToolResult, McpError> {
-        // Lock state to check if the tool exists
-        let app_state = self.state.lock().await;
-        if !app_state.discovered_luau_tools.contains_key(&tool_name) {
-            tracing::error!("Attempted to execute unknown Luau tool: {}", tool_name);
-            return Ok(CallToolResult::error(vec![Content::text(format!(
-                "Luau tool '{}' not found or not discovered.",
-                tool_name
-            ))]));
-        }
-        // Drop the lock as it's no longer needed
-        drop(app_state);
-
-        // Now tool_arguments_str is already a String, no need to serialize.
-        // Basic validation could be added here to ensure it's a valid JSON string if necessary,
-        // but for now, we'll pass it directly.
-        let arguments_json = tool_arguments_str;
-
-
-        self.generic_tool_run(ToolArgumentValues::ExecuteLuauByName {
-            tool_name,
-            arguments_json,
-        })
-        .await
-    }
-
-    #[tool(
-        description = "Runs a command in Roblox Studio and returns the printed output. Can be used to both make changes and retrieve information"
-    )]
->>>>>>> 70d1b400
+
     async fn run_command(
         &self,
         #[tool(param)] #[schemars(description = "The Luau code to execute.")] command: String,
     ) -> Result<CallToolResult, McpError> {
-<<<<<<< HEAD
+
         self.generic_tool_run(ToolArgumentValues::RunCommand { command }).await
-=======
-        self.generic_tool_run(ToolArgumentValues::RunCommand { command })
-            .await
->>>>>>> 70d1b400
+
     }
 
     #[tool(description = "Inserts a model from the Roblox marketplace into the workspace.")]

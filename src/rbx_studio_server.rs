--- conflicted
+++ resolved
@@ -271,108 +271,10 @@
 
     // Helper function to acquire the AppState lock with a timeout.
     // This function abstracts the locking mechanism, including timeout and error handling.
-<<<<<<< HEAD
+
     async fn generic_tool_run(&self, args_values: ToolArgumentValues) -> Result<CallToolResult, McpError> {
         let (tool_arguments_with_id, request_id) = ToolArguments::new_with_id(args_values.clone()); // Clone args_values if needed by new_with_id
-=======
-    async fn acquire_state_lock<'a>(
-        state_mutex: &'a Mutex<AppState>,
-        request_id: Uuid, // Added for logging context
-    ) -> Result<tokio::sync::MutexGuard<'a, AppState>, McpError> {
-
-{
-    info!(target: "mcp_server::acquire_state_lock", request_id = %request_id, "Attempting to acquire state lock");
-
-    const LOCK_TIMEOUT: std::time::Duration = std::time::Duration::from_secs(5);
-
-    // Explicitly create a future for the lock acquisition.
-    // The output of this future is Result<MutexGuard<'a, AppState>, PoisonError<...>>
-    let lock_acquisition_future = async {
-        state_mutex.lock().await
-    };
-
-    // Pass this future to tokio::time::timeout.
-    // The .await on timeout will resolve to Result<Result<MutexGuard, PoisonError>, Elapsed>
-    match tokio::time::timeout(LOCK_TIMEOUT, lock_acquisition_future).await {
-        Ok(lock_result_after_timeout) => { // Timeout did not occur. lock_result_after_timeout is Result<MutexGuard, PoisonError>
-            match lock_result_after_timeout {
-                Ok(guard) => {
-                    // Successfully acquired the lock
-                    info!(target: "mcp_server::acquire_state_lock", request_id = %request_id, "Acquired state lock.");
-                    Ok(guard)
-                }
-                Err(poisoned_error) => {
-                    // Mutex was poisoned
-                    error!(target: "mcp_server::acquire_state_lock", request_id = %request_id, "AppState mutex is poisoned! Error: {}", poisoned_error.to_string());
-                    Err(McpError::internal_error(
-                        format!("Server state is corrupted (mutex poisoned: {})", poisoned_error.to_string()),
-                        None,
-                    ))
-                }
-            }
-
-        }
-        Err(_timeout_elapsed) => { // Timeout occurred while waiting for lock_acquisition_future
-            error!(target: "mcp_server::acquire_state_lock", request_id = %request_id, "Timeout acquiring AppState lock after {} seconds!", LOCK_TIMEOUT.as_secs());
-            Err(McpError::internal_error(
-                format!("Server busy or deadlocked (timeout acquiring AppState lock after {} seconds).", LOCK_TIMEOUT.as_secs()),
-                None,
-            ))
-        }
-    }
-}
-    }
-
-
-    // Helper function to queue a command and prepare for its response.
-    // This encapsulates the logic of modifying the shared state (process_queue, output_map).
-    async fn queue_command_and_get_trigger(
-        state_mutex: &Mutex<AppState>,
-        tool_arguments_with_id: ToolArguments, // Renamed for clarity
-        request_id: Uuid, // Passed for logging and map key
-        response_sender: mpsc::UnboundedSender<Result<String, McpError>>, // Explicitly typed
-    ) -> Result<watch::Sender<()>, McpError> {
-        let mut state_guard = Self::acquire_state_lock(state_mutex, request_id).await?;
-
-        info!(target: "mcp_server::queue_command", request_id = %request_id, "Pushing command to process_queue");
-        state_guard.process_queue.push_back(tool_arguments_with_id);
-        info!(target: "mcp_server::queue_command", request_id = %request_id, "Inserting response sender into output_map");
-        state_guard.output_map.insert(request_id, response_sender);
-
-        let cloned_trigger = state_guard.trigger.clone();
-        info!(target: "mcp_server::queue_command", request_id = %request_id, "Cloned trigger from state");
-
-        Ok(cloned_trigger)
-        // state_guard is dropped here, releasing the lock.
-    }
-
-
-    async fn generic_tool_run(&self, args_values: ToolArgumentValues) -> Result<CallToolResult, McpError> {
-         let (tool_arguments_with_id, request_id) = ToolArguments::new_with_id(args_values); // Renamed command_with_wrapper_id and id
-
-         info!(target: "mcp_server::generic_tool_run", request_id = %request_id, "Queueing command for plugin");
-         debug!(target: "mcp_server::generic_tool_run", request_id = %request_id, args = ?tool_arguments_with_id.args, "Command details");
-
-         let (response_sender, response_receiver) = mpsc::unbounded_channel::<Result<String, McpError>>(); // Renamed tx, rx
-
-
-         let trigger = Self::queue_command_and_get_trigger(
-             &self.state,
-             tool_arguments_with_id, // tool_arguments_with_id is moved here
-             request_id,
-             response_sender,
-         )
-         .await?;
-         info!(target: "mcp_server::generic_tool_run", request_id = %request_id, "Released state lock after queuing operations");
-
-
-         info!(target: "mcp_server::generic_tool_run", request_id = %request_id, "Attempting to send trigger");
-         let send_result = trigger.send(());
-         info!(target: "mcp_server::generic_tool_run", request_id = %request_id, send_result = ?send_result, "Trigger send attempt completed");
-
-
-         send_result.map_err(|e| McpError::internal_error(format!("Unable to trigger send for plugin: {e}"), None))?;
->>>>>>> ab25b9b1
+
 
         info!(target: "mcp_server::generic_tool_run", request_id = %request_id, "Preparing to send AddTask to StateManager.");
         debug!(target: "mcp_server::generic_tool_run", request_id = %request_id, args = ?tool_arguments_with_id.args, "Command details");


// Necessary imports
use crate::error::Result;
use axum::http::StatusCode;
use axum::response::IntoResponse;
use axum::{extract::State, Json};
// color_eyre is not directly used, McpError handles errors.
use rmcp::model::{
<<<<<<< HEAD
    ServerCapabilities, ServerInfo, ProtocolVersion, Implementation, Content, CallToolResult, ToolsCapability,
};
use rmcp::schemars;
=======

    ServerCapabilities, ServerInfo, ProtocolVersion, Implementation, Content, CallToolResult, ToolsCapability,
};
use rmcp::schemars;

>>>>>>> 5018bbfd
use rmcp::tool;
use rmcp::{Error as McpError, ServerHandler};

use std::collections::{HashMap, VecDeque};
<<<<<<< HEAD
// use serde_json::Value; // Likely not needed if serde_json::Map and json! macro are used
=======

// use serde_json::Value; // Likely not needed if serde_json::Map and json! macro are used

>>>>>>> 5018bbfd
use std::path::{Path, PathBuf};
use std::fs;
use std::env;

use std::sync::Arc;
use tokio::sync::oneshot::Receiver; // If dud_proxy_loop uses it
use tokio::sync::{mpsc, watch, Mutex};
use tokio::time::Duration;
use uuid::Uuid;

use tracing::{debug, error, info, warn};


pub const STUDIO_PLUGIN_PORT: u16 = 44755;
const LONG_POLL_DURATION: Duration = Duration::from_secs(15);

// DiscoveredTool struct
#[derive(Clone, Debug)]
pub struct DiscoveredTool {
    pub file_path: PathBuf,
}

// discover_luau_tools function
pub fn discover_luau_tools(tools_dir_path: &Path) -> HashMap<String, DiscoveredTool> {
    let mut tools = HashMap::new();

    info!("Attempting to discover Luau tools in: {:?}", tools_dir_path);
    if !tools_dir_path.exists() {
        warn!("Luau tools directory does not exist: {:?}", tools_dir_path);
        return tools;
    }
    if !tools_dir_path.is_dir() {
        error!("Luau tools path is not a directory: {:?}", tools_dir_path);
        return tools;
    }

    match fs::read_dir(tools_dir_path) {
        Ok(entries) => {
            for entry in entries.filter_map(Result::ok) {
                let path = entry.path();
                if path.is_file() && path.extension().and_then(|s| s.to_str()) == Some("luau") {
                    if let Some(tool_name) = path.file_stem().and_then(|s| s.to_str()).map(String::from) {
                        info!("Discovered Luau tool: {} at {:?}", tool_name, path);
                        tools.insert(tool_name, DiscoveredTool { file_path: path });

                    } else {
                        warn!("Could not convert tool name (file stem) to string for path: {:?}", path);

                    }
                }
            }
        }
        Err(e) => {
            error!("Failed to read Luau tools directory {:?}: {}", tools_dir_path, e);
        }
    }

    if tools.is_empty() {
        info!("No Luau tools discovered or directory was empty: {:?}", tools_dir_path);
    } else {
        info!("Successfully discovered {} Luau tools: [{}]", tools.len(), tools.keys().cloned().collect::<Vec<String>>().join(", "));
    }
    tools
}

// AppState struct and ::new()

pub struct AppState {
    process_queue: VecDeque<ToolArguments>,
    output_map: HashMap<Uuid, mpsc::UnboundedSender<Result<String, McpError>>>,
    waiter: watch::Receiver<()>,
    trigger: watch::Sender<()>,
    discovered_luau_tools: HashMap<String, DiscoveredTool>,
}
pub type PackedState = Arc<Mutex<AppState>>;

impl AppState {
    pub fn new() -> Self {
        let (trigger, waiter) = watch::channel(());

        // Corrected path finding logic for AppState::new()
        let base_path = env::current_exe().ok()
            .and_then(|p| p.parent().map(PathBuf::from)) // target/debug or target/release
            .and_then(|p| p.parent().map(PathBuf::from)) // target
            .and_then(|p| p.parent().map(PathBuf::from)) // project root
            .unwrap_or_else(|| PathBuf::from(".")); // Default to current dir if path fails

        // Corrected fallback path for consistency
        let tools_dir_pathbuf = base_path.join("plugin/src/Tools");

        info!("Attempting to discover Luau tools in: {:?}", tools_dir_pathbuf);
        let discovered_tools = discover_luau_tools(&tools_dir_pathbuf); // Pass by reference
        if discovered_tools.is_empty() {
            warn!("No Luau tools discovered in {:?}. Ensure path is correct and .luau files exist.", tools_dir_pathbuf);
        }


        Self {
            process_queue: VecDeque::new(),
            output_map: HashMap::new(),
            waiter,
            trigger,

            discovered_luau_tools: discovered_tools,

        }
    }
}

#[derive(rmcp::serde::Deserialize, rmcp::serde::Serialize, Clone, Debug)]
pub enum ToolArgumentValues {
    RunCommand { command: String },
    InsertModel { query: String },
    ExecuteLuauByName {
        tool_name: String,
        arguments_json: String,
    }
}

#[derive(rmcp::serde::Deserialize, rmcp::serde::Serialize, Clone, Debug)]
pub struct ToolArguments {
    args: ToolArgumentValues,
    id: Option<Uuid>,
}

impl ToolArguments {
     fn new_with_id(args_values: ToolArgumentValues) -> (Self, Uuid) {
         let id = Uuid::new_v4();
         (
             Self {
                 args: args_values,
                 id: Some(id),
             },
             id,
         )
     }
}


// RunCommandResponse struct
#[derive(rmcp::serde::Deserialize, rmcp::serde::Serialize, Clone, Debug)]
pub struct RunCommandResponse {
    response: String,

    id: Uuid,
}

// RBXStudioServer struct and ::new()
#[derive(Clone)]
pub struct RBXStudioServer {
    state: PackedState,
}

impl RBXStudioServer {
    pub fn new(state: PackedState) -> Self {
        Self { state }
    }

    async fn generic_tool_run(&self, args_values: ToolArgumentValues) -> Result<CallToolResult, McpError> {
         let (command_with_wrapper_id, id) = ToolArguments::new_with_id(args_values);
         info!(target: "mcp_server::generic_tool_run", request_id = %id, command_args = ?command_with_wrapper_id.args, "Queueing command for plugin");
         debug!("Queueing command for plugin: {:?}", command_with_wrapper_id.args);
         let (tx, mut rx) = mpsc::unbounded_channel::<Result<String, McpError>>();
         let trigger = {
             let mut state = self.state.lock().await;
             state.process_queue.push_back(command_with_wrapper_id);
             state.output_map.insert(id, tx);
             state.trigger.clone()
         };
         trigger.send(()).map_err(|e| McpError::internal_error(format!("Unable to trigger send for plugin: {e}"), None))?;
         info!(target: "mcp_server::generic_tool_run", request_id = %id, "Trigger sent for queued command");

         info!(target: "mcp_server::generic_tool_run", request_id = %id, "Waiting for plugin response from channel");
         let result_from_plugin_result = rx.recv().await
             .ok_or_else(|| McpError::internal_error("Plugin response channel closed unexpectedly.", None))?;

         match &result_from_plugin_result {
            Ok(res_str) => info!(target: "mcp_server::generic_tool_run", request_id = %id, response_len = res_str.len(), "Received successful response from plugin channel"),
            Err(e) => warn!(target: "mcp_server::generic_tool_run", request_id = %id, error = ?e, "Received error from plugin channel"),
         }

         {
             let mut state = self.state.lock().await;
             state.output_map.remove(&id);
         }

         match result_from_plugin_result {
            Ok(res_str) => {
                debug!("Received success from plugin, sending to MCP client: {:?}", res_str);
                Ok(CallToolResult::success(vec![Content::text(res_str)]))
            }
            Err(mcp_err) => {


                error!("Received error from plugin for id {}: {:?}", id, mcp_err);
                Ok(CallToolResult::error(vec![Content::text(mcp_err.to_string())]))
            }
        }
    }
}



#[tool(tool_box)]
impl ServerHandler for RBXStudioServer {
    fn get_info(&self) -> ServerInfo {

        let mut base_capabilities = ServerCapabilities::builder().enable_tools().build();
        if let Some(tools_caps) = base_capabilities.tools.as_mut() {
            tools_caps.list_changed = Some(true); // Explicitly set list_changed
        } else {
            // This case should ideally not happen if enable_tools() guarantees Some(ToolsCapability::default())
            base_capabilities.tools = Some(ToolsCapability { list_changed: Some(true) });
        }

        // Luau tool discovery and processing is simplified to just logging.
        // No `tools_map` or `rmcp::model::Tool` construction needed here anymore.
        if let Ok(app_state) = self.state.try_lock() {
<<<<<<< HEAD
            for (tool_name, _) in &app_state.discovered_luau_tools { // Changed _discovered_tool to _
                tracing::info!("Discovered Luau tool (not added to capabilities.tools due to API limitations): {}", tool_name);
=======

            for (tool_name, _) in &app_state.discovered_luau_tools { // Changed _discovered_tool to _
                tracing::info!("Discovered Luau tool (not added to capabilities.tools due to API limitations): {}", tool_name);

>>>>>>> 5018bbfd
            }
        } else {
            tracing::warn!("Could not lock AppState in get_info to add Luau tools to capabilities. Proceeding with macro-defined tools only.");
        }

        // base_capabilities.tools will remain as initialized by ServerCapabilities::builder().enable_tools().build();
        // and potentially modified by setting list_changed.
        // Luau tools are not merged back.
<<<<<<< HEAD
=======

>>>>>>> 5018bbfd

        ServerInfo {
            protocol_version: ProtocolVersion::V_2025_03_26,

            server_info: Implementation::from_build_env(),
            instructions: Some(
                "Use 'execute_discovered_luau_tool' to run Luau scripts by name (e.g., CreateInstance, RunCode). Also available: run_command (direct Luau string), insert_model.".to_string()
            ),
            capabilities: base_capabilities, // Return the modified base_capabilities
        }
    }
}


#[tool(tool_box)]
impl RBXStudioServer {
    #[tool(description = "Runs a raw Luau command string in Roblox Studio.")]

    async fn run_command(
        &self,
        #[tool(param)] #[schemars(description = "The Luau code to execute.")] command: String,
    ) -> Result<CallToolResult, McpError> {

        self.generic_tool_run(ToolArgumentValues::RunCommand { command }).await

    }

    #[tool(description = "Inserts a model from the Roblox marketplace into the workspace.")]
    async fn insert_model(
        &self,
        #[tool(param)] #[schemars(description = "Query to search for the model.")] query: String,
    ) -> Result<CallToolResult, McpError> {
        self.generic_tool_run(ToolArgumentValues::InsertModel { query }).await
    }

    #[tool(description = "Executes a specific Luau tool script by its name with given arguments.")]
    async fn execute_discovered_luau_tool(
        &self,
        #[tool(param)] #[schemars(description = "Name of the Luau tool file (without .luau extension) to execute.")] tool_name: String,
        #[tool(param)] #[schemars(description = "A JSON string representing arguments for the Luau tool.")] tool_arguments_str: String,
    ) -> Result<CallToolResult, McpError> {
        info!(target: "mcp_server::execute_luau", tool_name = %tool_name, args_json = %tool_arguments_str, "Executing Luau tool by name");
        let app_state = self.state.lock().await;
        if !app_state.discovered_luau_tools.contains_key(&tool_name) {
            warn!("Attempted to execute unknown Luau tool: {}", tool_name);
            return Ok(CallToolResult::error(vec![Content::text(format!("Luau tool '{}' not found by server.", tool_name))]));
        }
        if let Some(discovered_tool_info) = app_state.discovered_luau_tools.get(&tool_name) {
            info!(target: "mcp_server::execute_luau", tool_name = %tool_name, script_path = ?discovered_tool_info.file_path, "Found Luau script path");
        }

        self.generic_tool_run(ToolArgumentValues::ExecuteLuauByName {
            tool_name,
            arguments_json: tool_arguments_str,
        }).await
    }
}

pub async fn response_handler(
     State(state): State<PackedState>,
     Json(payload): Json<RunCommandResponse>,
 ) -> Result<impl IntoResponse, StatusCode> {
     debug!("Received reply from studio plugin: {:?}", payload);
     let mut app_state = state.lock().await;
     if let Some(tx) = app_state.output_map.remove(&payload.id) {

         if let Err(_e) = tx.send(Ok(payload.response)) { // Plugin sends string, which could be success JSON or error JSON

             error!("Failed to send plugin response to internal channel for id: {}", payload.id);
         }
     } else {
         warn!("Received response for unknown or already handled id: {}", payload.id);
     }
     Ok(StatusCode::OK)
 }

 pub async fn request_handler(State(state): State<PackedState>) -> Result<impl IntoResponse, StatusCode> {
     let timeout_result = tokio::time::timeout(LONG_POLL_DURATION, async {
         loop {
             let mut waiter = {
                 let mut app_state_locked = state.lock().await;
                 if let Some(task_with_id) = app_state_locked.process_queue.pop_front() {
                     return Ok::<_, McpError>(Json(task_with_id));
                 }
                 app_state_locked.waiter.clone()
             };
             if waiter.changed().await.is_err() {
                 error!("Waiter channel closed, MCP server might be shutting down.");

                 return Err(McpError::internal_error("Server shutting down, poll aborted.".to_string(), None));
             }
         }
     }).await;

     match timeout_result {
         Ok(Ok(json_response)) => Ok(json_response.into_response()),
         Ok(Err(mcp_err)) => {
             warn!("Request handler loop error: {:?}", mcp_err);
             Ok((StatusCode::INTERNAL_SERVER_ERROR, format!("Server error: {}", mcp_err.message)).into_response())
         }
         Err(_timeout_err) => {
             Ok((StatusCode::NO_CONTENT).into_response())
         }
     }
 }

 pub async fn proxy_handler(
     State(state): State<PackedState>,
     Json(command_with_id): Json<ToolArguments>,
 ) -> Result<impl IntoResponse, StatusCode> {
     let id = command_with_id.id.ok_or_else(|| {
         error!("Proxy command received with no ID: {:?}", command_with_id.args);
         StatusCode::BAD_REQUEST
     })?;
     debug!("Received request to proxy: {:?} for ID: {}", command_with_id.args, id);
     let (tx, mut rx) = mpsc::unbounded_channel();
     {
         let mut app_state = state.lock().await;
         app_state.process_queue.push_back(command_with_id);
         app_state.output_map.insert(id, tx);
         _ = app_state.trigger.send(());
     }


     match tokio::time::timeout(LONG_POLL_DURATION + Duration::from_secs(5), rx.recv()).await {
         Ok(Some(Ok(response_str))) => {
             Ok(Json(RunCommandResponse { response: response_str, id }).into_response())
         }
         Ok(Some(Err(mcp_err))) => {
             error!("Error proxied from tool execution for id {}: {:?}", id, mcp_err);

             Ok((StatusCode::INTERNAL_SERVER_ERROR, format!("Proxied error: {}", mcp_err.message)).into_response())

         }
         Ok(None) => {
             error!("Proxy: Response channel closed for id {}", id);
             Err(StatusCode::INTERNAL_SERVER_ERROR)
         }
         Err(_timeout_err) => {
             error!("Proxy: Timeout waiting for response for id {}", id);
             state.lock().await.output_map.remove(&id);
             Err(StatusCode::GATEWAY_TIMEOUT)
         }
     }
 }

 pub async fn dud_proxy_loop(state: PackedState, mut exit_rx: Receiver<()>) {
     let client = reqwest::Client::new();
     info!("Dud proxy loop started. Polling for tasks to send to actual HTTP plugin endpoint.");

     loop {

         let task_to_proxy = tokio::select! {
            biased; // Process exit signal with higher priority
            _ = &mut exit_rx => {
                info!("Dud proxy loop received exit signal.");
                None // Will break the loop
            }
            // Wait for a new task to be available, or for the exit signal
            res = async {
                let mut waiter = state.lock().await.waiter.clone();
                waiter.changed().await.map_err(|e| {
                    error!("Dud proxy: Waiter channel closed. Error: {:?}", e);
                    e
                })
            } => {
                if res.is_err() {
                    None // Break the loop if channel closed
                } else {
                    let mut app_state_locked = state.lock().await;
                    app_state_locked.process_queue.pop_front()
                }
            }
        };

        if let Some(ref task_with_id) = task_to_proxy {
            let task_id = task_with_id.id.expect("Task in queue should have an ID for proxy");
            info!(target: "mcp_server::dud_proxy_loop", task_id = %task_id, args = ?task_with_id.args, "Popped task from process_queue");
            debug!("Dud proxy: Sending task {:?} (ID: {}) to /proxy endpoint", task_with_id.args, task_id);

            let request_url = format!("http://127.0.0.1:{}/proxy", STUDIO_PLUGIN_PORT);
            info!(target: "mcp_server::dud_proxy_loop", task_id = %task_id, url = %request_url, payload_args = ?task_with_id.args, "Sending HTTP POST to plugin");
            let res = client
                .post(request_url)
                .json(&task_with_id)
                .send()
                .await;

            match res {
                Ok(response) => {
<<<<<<< HEAD
                    let response_status = response.status(); // Consistent name
                    info!(target: "mcp_server::dud_proxy_loop", task_id = %task_id, status = %response_status, "Received HTTP response from plugin");
=======

                    let response_status = response.status(); // Consistent name
                    info!(target: "mcp_server::dud_proxy_loop", task_id = %task_id, status = %response_status, "Received HTTP response from plugin");

>>>>>>> 5018bbfd
                    // Read text first for logging in case JSON parsing fails
                    let response_text_for_logging = match response.text().await {
                        Ok(text) => text,
                        Err(_) => "[Could not read response text]".to_string(),
                    };

                    if response_status.is_success() {
                        match rmcp::serde_json::from_str::<RunCommandResponse>(&response_text_for_logging) {
                            Ok(run_command_response) => {
                                info!(target: "mcp_server::dud_proxy_loop", task_id = %task_id, "Sending successful decoded response to internal channel");
                                if let Some(tx) = state.lock().await.output_map.remove(&task_id) {
                                    info!(target: "mcp_server::dud_proxy_loop", task_id = %task_id, "Sending successful decoded response to internal channel");
                                    if tx.send(Ok(run_command_response.response)).is_err() {
                                        error!(target: "mcp_server::dud_proxy_loop", task_id = %task_id, "Failed to send proxied response to internal channel for id (channel closed or full)");
                                    } else {
                                        debug!("Dud proxy: Successfully forwarded response for task ID: {}", task_id);
                                    }
                                } else {
                                    warn!("Dud proxy: No sender found in output_map for proxied task ID: {}", task_id);
                                }
                            }
                            Err(e) => {
<<<<<<< HEAD
                                // Ensure this error log uses response_status
                                error!(target: "mcp_server::dud_proxy_loop", task_id = %task_id, error = ?e, status = %response_status, body = %response_text_for_logging, "Failed to decode RunCommandResponse from /proxy endpoint");
=======

                                // Ensure this error log uses response_status
                                error!(target: "mcp_server::dud_proxy_loop", task_id = %task_id, error = ?e, status = %response_status, body = %response_text_for_logging, "Failed to decode RunCommandResponse from /proxy endpoint");

>>>>>>> 5018bbfd
                                if let Some(tx) = state.lock().await.output_map.remove(&task_id) {
                                    info!(target: "mcp_server::dud_proxy_loop", task_id = %task_id, "Sending decoding error to internal channel");
                                    _ = tx.send(Err(McpError::internal_error(format!("Dud proxy failed to decode response: {}", e), None)));
                                }
                            }
                        }
                    } else {
<<<<<<< HEAD
=======

>>>>>>> 5018bbfd
                        // Ensure this error log uses response_status
                        error!(target: "mcp_server::dud_proxy_loop", task_id = %task_id, status = %response_status, body = %response_text_for_logging, "Request to /proxy endpoint failed");
                        if let Some(tx) = state.lock().await.output_map.remove(&task_id) {
                             info!(target: "mcp_server::dud_proxy_loop", task_id = %task_id, "Sending HTTP error to internal channel"); // Added info log before sending error
                             _ = tx.send(Err(McpError::internal_error(format!("Dud proxy failed with status {}", response_status), None)));

                        }
                    }
                }
                Err(e) => {
                    error!(target: "mcp_server::dud_proxy_loop", task_id = %task_id, error = ?e, "Failed to send HTTP request to /proxy endpoint");
                    if let Some(tx) = state.lock().await.output_map.remove(&task_id) {
                       info!(target: "mcp_server::dud_proxy_loop", task_id = %task_id, "Sending HTTP request error to internal channel");
                       _ = tx.send(Err(McpError::internal_error(format!("Dud proxy failed to send request: {}",e ), None)));
                    }
                }
            }
        } else {
            // task_to_proxy is None, meaning either exit signal or waiter error from select!
            info!("Dud proxy loop: No task obtained from select (possibly exit signal or waiter error). Exiting.");
            break; // Exit the loop
        }
        // Sleep only if a task was processed and loop is not breaking
        if task_to_proxy.is_some() {
            tokio::time::sleep(Duration::from_millis(10)).await;
        }
     }
     info!("Dud proxy loop finished.");
 }<|MERGE_RESOLUTION|>--- conflicted
+++ resolved
@@ -6,28 +6,18 @@
 use axum::{extract::State, Json};
 // color_eyre is not directly used, McpError handles errors.
 use rmcp::model::{
-<<<<<<< HEAD
+
     ServerCapabilities, ServerInfo, ProtocolVersion, Implementation, Content, CallToolResult, ToolsCapability,
 };
 use rmcp::schemars;
-=======
-
-    ServerCapabilities, ServerInfo, ProtocolVersion, Implementation, Content, CallToolResult, ToolsCapability,
-};
-use rmcp::schemars;
-
->>>>>>> 5018bbfd
+
 use rmcp::tool;
 use rmcp::{Error as McpError, ServerHandler};
 
 use std::collections::{HashMap, VecDeque};
-<<<<<<< HEAD
+
 // use serde_json::Value; // Likely not needed if serde_json::Map and json! macro are used
-=======
-
-// use serde_json::Value; // Likely not needed if serde_json::Map and json! macro are used
-
->>>>>>> 5018bbfd
+
 use std::path::{Path, PathBuf};
 use std::fs;
 use std::env;
@@ -246,15 +236,10 @@
         // Luau tool discovery and processing is simplified to just logging.
         // No `tools_map` or `rmcp::model::Tool` construction needed here anymore.
         if let Ok(app_state) = self.state.try_lock() {
-<<<<<<< HEAD
+
             for (tool_name, _) in &app_state.discovered_luau_tools { // Changed _discovered_tool to _
                 tracing::info!("Discovered Luau tool (not added to capabilities.tools due to API limitations): {}", tool_name);
-=======
-
-            for (tool_name, _) in &app_state.discovered_luau_tools { // Changed _discovered_tool to _
-                tracing::info!("Discovered Luau tool (not added to capabilities.tools due to API limitations): {}", tool_name);
-
->>>>>>> 5018bbfd
+
             }
         } else {
             tracing::warn!("Could not lock AppState in get_info to add Luau tools to capabilities. Proceeding with macro-defined tools only.");
@@ -263,10 +248,7 @@
         // base_capabilities.tools will remain as initialized by ServerCapabilities::builder().enable_tools().build();
         // and potentially modified by setting list_changed.
         // Luau tools are not merged back.
-<<<<<<< HEAD
-=======
-
->>>>>>> 5018bbfd
+
 
         ServerInfo {
             protocol_version: ProtocolVersion::V_2025_03_26,
@@ -457,15 +439,10 @@
 
             match res {
                 Ok(response) => {
-<<<<<<< HEAD
+
                     let response_status = response.status(); // Consistent name
                     info!(target: "mcp_server::dud_proxy_loop", task_id = %task_id, status = %response_status, "Received HTTP response from plugin");
-=======
-
-                    let response_status = response.status(); // Consistent name
-                    info!(target: "mcp_server::dud_proxy_loop", task_id = %task_id, status = %response_status, "Received HTTP response from plugin");
-
->>>>>>> 5018bbfd
+
                     // Read text first for logging in case JSON parsing fails
                     let response_text_for_logging = match response.text().await {
                         Ok(text) => text,
@@ -488,15 +465,10 @@
                                 }
                             }
                             Err(e) => {
-<<<<<<< HEAD
+
                                 // Ensure this error log uses response_status
                                 error!(target: "mcp_server::dud_proxy_loop", task_id = %task_id, error = ?e, status = %response_status, body = %response_text_for_logging, "Failed to decode RunCommandResponse from /proxy endpoint");
-=======
-
-                                // Ensure this error log uses response_status
-                                error!(target: "mcp_server::dud_proxy_loop", task_id = %task_id, error = ?e, status = %response_status, body = %response_text_for_logging, "Failed to decode RunCommandResponse from /proxy endpoint");
-
->>>>>>> 5018bbfd
+
                                 if let Some(tx) = state.lock().await.output_map.remove(&task_id) {
                                     info!(target: "mcp_server::dud_proxy_loop", task_id = %task_id, "Sending decoding error to internal channel");
                                     _ = tx.send(Err(McpError::internal_error(format!("Dud proxy failed to decode response: {}", e), None)));
@@ -504,10 +476,7 @@
                             }
                         }
                     } else {
-<<<<<<< HEAD
-=======
-
->>>>>>> 5018bbfd
+
                         // Ensure this error log uses response_status
                         error!(target: "mcp_server::dud_proxy_loop", task_id = %task_id, status = %response_status, body = %response_text_for_logging, "Request to /proxy endpoint failed");
                         if let Some(tx) = state.lock().await.output_map.remove(&task_id) {

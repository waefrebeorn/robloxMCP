--- conflicted
+++ resolved
@@ -5,23 +5,18 @@
 use color_eyre::eyre::{Error, OptionExt};
 use rmcp::model::{
     CallToolResult, Content, ErrorData, Implementation, ProtocolVersion, ServerCapabilities,
-<<<<<<< HEAD
+
     ServerInfo,
     // ToolDefinition, ToolSchema removed
-=======
-    ServerInfo, ToolDefinition, ToolSchema,
->>>>>>> 1ddffdb9
+
 };
 use rmcp::tool;
 use rmcp::{Error as McpError, ServerHandler};
 use serde::{Deserialize, Serialize};
-<<<<<<< HEAD
+
 // serde_json::Value removed for now as a diagnostic step
 use std::collections::{HashMap, VecDeque}; // HashMap might be unused now in this file's scope
-=======
-use serde_json::Value; // Added for tool_arguments
-use std::collections::{HashMap, VecDeque};
->>>>>>> 1ddffdb9
+
 use std::env;
 use std::fs;
 use std::path::{Path, PathBuf};
@@ -203,17 +198,11 @@
 
         ServerInfo {
             protocol_version: ProtocolVersion::V_2025_03_26,
-<<<<<<< HEAD
+
             server_info: Implementation::from_build_env(),
             instructions: Some(
                 "Use 'execute_discovered_luau_tool' to run Luau scripts by name (e.g., CreateInstance, RunCode). Also available: run_command (direct Luau string), insert_model.".to_string()
-=======
-            capabilities: base_capabilities,
-            server_info: Implementation::from_build_env(),
-            instructions: Some(
-                "User run_command to query data from Roblox Studio place or to change it. Dynamically discovered Luau tools are also available."
-                    .to_string(),
->>>>>>> 1ddffdb9
+
             ),
             // Let `#[tool(tool_box)]` and `Default::default()` populate capabilities.
             // The `capabilities.tools` field will be derived from `ServerCapabilities::default()`
@@ -245,21 +234,14 @@
     )]
     async fn execute_discovered_luau_tool(
         &self,
-<<<<<<< HEAD
+
         #[tool(param)]
         #[schemars(description = "Name of the Luau tool file (without .luau extension) to execute.")]
         tool_name: String,
         #[tool(param)]
         #[schemars(description = "A JSON string representing arguments for the Luau tool.")] // Updated description
         tool_arguments_str: String, // Changed from tool_arguments: Value to tool_arguments_str: String
-=======
-        #[tool(param, name = "tool_name")]
-        #[schemars(description = "Name of the Luau tool file (without .luau extension) to execute.")]
-        tool_name: String,
-        #[tool(param, name = "tool_arguments")]
-        #[schemars(description = "A JSON object representing arguments for the Luau tool.")]
-        tool_arguments: Value,
->>>>>>> 1ddffdb9
+
     ) -> Result<CallToolResult, McpError> {
         // Lock state to check if the tool exists
         let app_state = self.state.lock().await;
@@ -273,24 +255,11 @@
         // Drop the lock as it's no longer needed
         drop(app_state);
 
-<<<<<<< HEAD
         // Now tool_arguments_str is already a String, no need to serialize.
         // Basic validation could be added here to ensure it's a valid JSON string if necessary,
         // but for now, we'll pass it directly.
         let arguments_json = tool_arguments_str;
-=======
-        let arguments_json = match serde_json::to_string(&tool_arguments) {
-            Ok(json_string) => json_string,
-            Err(e) => {
-                tracing::warn!(
-                    "Failed to serialize arguments for Luau tool {}: {}. Using empty object.",
-                    tool_name,
-                    e
-                );
-                "{}".to_string()
-            }
-        };
->>>>>>> 1ddffdb9
+
 
         self.generic_tool_run(ToolArgumentValues::ExecuteLuauByName {
             tool_name,

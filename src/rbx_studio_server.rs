
// Necessary imports
use crate::error::Result;
use axum::http::StatusCode;
use axum::response::IntoResponse;
use axum::{extract::State, Json};
// color_eyre is not directly used, McpError handles errors.
use rmcp::model::{
    ServerCapabilities, ServerInfo, ProtocolVersion, Implementation, Content, CallToolResult, ToolsCapability,
};
use rmcp::schemars;
use rmcp::tool;
use rmcp::{Error as McpError, ServerHandler};

use std::collections::{HashMap, VecDeque};
// use serde_json::Value; // Likely not needed if serde_json::Map and json! macro are used
use std::path::{Path, PathBuf};
use std::fs;
use std::env;

use std::sync::Arc;
use tokio::sync::oneshot::Receiver; // If dud_proxy_loop uses it
use tokio::sync::{mpsc, watch, Mutex};
use tokio::time::Duration;
use uuid::Uuid;

use tracing::{debug, error, info, warn};


pub const STUDIO_PLUGIN_PORT: u16 = 44755;
// Defines the duration for which the server holds a client's long poll request (/request handler)
// if no tasks are immediately available in the queue.
// This value should be coordinated with the client's HTTP request timeout.
// If the client times out earlier than this duration, it might lead to frequent reconnections
// and potentially missed task deliveries if the client doesn't implement robust retry logic.
// If this duration is too long, it might hold server resources unnecessarily.
// "Reported timeout issues" could stem from a mismatch between this value and client expectations,
// or from overall task processing taking longer than this poll duration plus client-side timeouts.
const LONG_POLL_DURATION: Duration = Duration::from_secs(15);
// Timeout for HTTP requests made by the dud_proxy_loop to the actual plugin endpoint.
// This is crucial to prevent dud_proxy_loop from hanging indefinitely if a plugin is unresponsive.
// Should be less than LONG_POLL_DURATION, as this is one step within the larger polling cycle.
const DUD_PROXY_REQUEST_TIMEOUT: Duration = Duration::from_secs(10);

// DiscoveredTool struct
#[derive(Clone, Debug)]
pub struct DiscoveredTool {
    pub file_path: PathBuf,
}

// discover_luau_tools function
pub fn discover_luau_tools(tools_dir_path: &Path) -> HashMap<String, DiscoveredTool> {
    let mut tools = HashMap::new();

    info!("Attempting to discover Luau tools in: {:?}", tools_dir_path);
    if !tools_dir_path.exists() {
        warn!("Luau tools directory does not exist: {:?}", tools_dir_path);
        return tools;
    }
    if !tools_dir_path.is_dir() {
        error!("Luau tools path is not a directory: {:?}", tools_dir_path);
        return tools;
    }

    match fs::read_dir(tools_dir_path) {
        Ok(entries) => {
            for entry in entries.filter_map(Result::ok) {
                let path = entry.path();
                if path.is_file() && path.extension().and_then(|s| s.to_str()) == Some("luau") {
                    if let Some(tool_name) = path.file_stem().and_then(|s| s.to_str()).map(String::from) {
                        info!("Discovered Luau tool: {} at {:?}", tool_name, path);
                        tools.insert(tool_name, DiscoveredTool { file_path: path });

                    } else {
                        warn!("Could not convert tool name (file stem) to string for path: {:?}", path);

                    }
                }
            }
        }
        Err(e) => {
            error!("Failed to read Luau tools directory {:?}: {}", tools_dir_path, e);
        }
    }

    if tools.is_empty() {
        info!("No Luau tools discovered or directory was empty: {:?}", tools_dir_path);
    } else {
        info!("Successfully discovered {} Luau tools: [{}]", tools.len(), tools.keys().cloned().collect::<Vec<String>>().join(", "));
    }
    tools
}

// AppState struct and ::new()

pub struct AppState {
    process_queue: VecDeque<ToolArguments>,
    output_map: HashMap<Uuid, mpsc::UnboundedSender<Result<String, McpError>>>,
    waiter: watch::Receiver<()>,
    trigger: watch::Sender<()>,
    discovered_luau_tools: HashMap<String, DiscoveredTool>,
}
pub type PackedState = Arc<Mutex<AppState>>;

impl AppState {
    pub fn new() -> Self {
        let (trigger, waiter) = watch::channel(());

        // Corrected path finding logic for AppState::new()
        let base_path = env::current_exe().ok()
            .and_then(|p| p.parent().map(PathBuf::from)) // target/debug or target/release
            .and_then(|p| p.parent().map(PathBuf::from)) // target
            .and_then(|p| p.parent().map(PathBuf::from)) // project root
            .unwrap_or_else(|| PathBuf::from(".")); // Default to current dir if path fails

        // Corrected fallback path for consistency
        let tools_dir_pathbuf = base_path.join("plugin/src/Tools");

        info!("Attempting to discover Luau tools in: {:?}", tools_dir_pathbuf);
        let discovered_tools = discover_luau_tools(&tools_dir_pathbuf); // Pass by reference
        if discovered_tools.is_empty() {
            warn!("No Luau tools discovered in {:?}. Ensure path is correct and .luau files exist.", tools_dir_pathbuf);
        }


        Self {
            process_queue: VecDeque::new(),
            output_map: HashMap::new(),
            waiter,
            trigger,

            discovered_luau_tools: discovered_tools,

        }
    }
}

#[derive(rmcp::serde::Deserialize, rmcp::serde::Serialize, Clone, Debug)]
pub enum ToolArgumentValues {
    RunCommand { command: String },
    InsertModel { query: String },
    ExecuteLuauByName {
        tool_name: String,
        arguments_json: String,
    }
}

#[derive(rmcp::serde::Deserialize, rmcp::serde::Serialize, Clone, Debug)]
pub struct ToolArguments {
    args: ToolArgumentValues,
    id: Option<Uuid>,
}

impl ToolArguments {
     fn new_with_id(args_values: ToolArgumentValues) -> (Self, Uuid) {
         let id = Uuid::new_v4();
         (
             Self {
                 args: args_values,
                 id: Some(id),
             },
             id,
         )
     }
}


// RunCommandResponse struct
#[derive(rmcp::serde::Deserialize, rmcp::serde::Serialize, Clone, Debug)]
pub struct RunCommandResponse {
    response: String,

    id: Uuid,
}

// RBXStudioServer struct and ::new()
#[derive(Clone)]
pub struct RBXStudioServer {
    state: PackedState,
}

impl RBXStudioServer {
    pub fn new(state: PackedState) -> Self {
        Self { state }
    }

    // Helper function to acquire the AppState lock with a timeout.
    // This function abstracts the locking mechanism, including timeout and error handling.
    async fn acquire_state_lock<'a>(
        state_mutex: &'a Mutex<AppState>,
        request_id: Uuid, // Added for logging context
    ) -> Result<tokio::sync::MutexGuard<'a, AppState>, McpError> {
<<<<<<< HEAD
{
    info!(target: "mcp_server::acquire_state_lock", request_id = %request_id, "Attempting to acquire state lock");

    const LOCK_TIMEOUT: std::time::Duration = std::time::Duration::from_secs(5);

    // Explicitly create a future for the lock acquisition.
    // The output of this future is Result<MutexGuard<'a, AppState>, PoisonError<...>>
    let lock_acquisition_future = async {
        state_mutex.lock().await
    };

    // Pass this future to tokio::time::timeout.
    // The .await on timeout will resolve to Result<Result<MutexGuard, PoisonError>, Elapsed>
    match tokio::time::timeout(LOCK_TIMEOUT, lock_acquisition_future).await {
        Ok(lock_result_after_timeout) => { // Timeout did not occur. lock_result_after_timeout is Result<MutexGuard, PoisonError>
            match lock_result_after_timeout {
                Ok(guard) => {
                    // Successfully acquired the lock
                    info!(target: "mcp_server::acquire_state_lock", request_id = %request_id, "Acquired state lock.");
                    Ok(guard)
                }
                Err(poisoned_error) => {
                    // Mutex was poisoned
                    error!(target: "mcp_server::acquire_state_lock", request_id = %request_id, "AppState mutex is poisoned! Error: {}", poisoned_error.to_string());
                    Err(McpError::internal_error(
                        format!("Server state is corrupted (mutex poisoned: {})", poisoned_error.to_string()),
                        None,
                    ))
                }
            }
=======
        info!(target: "mcp_server::acquire_state_lock", request_id = %request_id, "Attempting to acquire state lock");

        const LOCK_TIMEOUT: Duration = Duration::from_secs(5);

        // The 5-second timeout is a relatively long duration for a mutex lock attempt.
        // It serves as a crucial safeguard against potential deadlocks in the AppState handling.
        // If typical lock contention were expected to be high, this value might be too long,
        // potentially masking performance issues. However, for preventing indefinite hangs
        // due to programming errors leading to deadlocks, it's a last resort.
        // Operations holding this lock should ideally be very short.

        match tokio::time::timeout(LOCK_TIMEOUT, state_mutex.lock()).await {
            Ok(Ok(guard)) => { // Timeout did not occur, lock successful
                info!(target: "mcp_server::acquire_state_lock", request_id = %request_id, "Acquired state lock.");
                Ok(guard)
            }
            Ok(Err(poisoned_error)) => { // Timeout did not occur, mutex poisoned
                error!(target: "mcp_server::acquire_state_lock", request_id = %request_id, "AppState mutex is poisoned! Error: {}", poisoned_error.to_string());
                Err(McpError::internal_error(
                    format!("Server state is corrupted (mutex poisoned: {})", poisoned_error.to_string()),
                    None,
                ))
            }
            Err(_timeout_elapsed) => { // Timeout occurred
                error!(target: "mcp_server::acquire_state_lock", request_id = %request_id, "Timeout acquiring AppState lock after {} seconds!", LOCK_TIMEOUT.as_secs());
                Err(McpError::internal_error(
                    format!("Server busy or deadlocked (timeout acquiring AppState lock after {} seconds).", LOCK_TIMEOUT.as_secs()),
                    None,
                ))
            }
>>>>>>> 42be1513
        }
        Err(_timeout_elapsed) => { // Timeout occurred while waiting for lock_acquisition_future
            error!(target: "mcp_server::acquire_state_lock", request_id = %request_id, "Timeout acquiring AppState lock after {} seconds!", LOCK_TIMEOUT.as_secs());
            Err(McpError::internal_error(
                format!("Server busy or deadlocked (timeout acquiring AppState lock after {} seconds).", LOCK_TIMEOUT.as_secs()),
                None,
            ))
        }
    }
}
    }


    // Helper function to queue a command and prepare for its response.
    // This encapsulates the logic of modifying the shared state (process_queue, output_map).
    async fn queue_command_and_get_trigger(
        state_mutex: &Mutex<AppState>,
        tool_arguments_with_id: ToolArguments, // Renamed for clarity
        request_id: Uuid, // Passed for logging and map key
        response_sender: mpsc::UnboundedSender<Result<String, McpError>>, // Explicitly typed
    ) -> Result<watch::Sender<()>, McpError> {
        let mut state_guard = Self::acquire_state_lock(state_mutex, request_id).await?;

        info!(target: "mcp_server::queue_command", request_id = %request_id, "Pushing command to process_queue");
        state_guard.process_queue.push_back(tool_arguments_with_id);
        info!(target: "mcp_server::queue_command", request_id = %request_id, "Inserting response sender into output_map");
        state_guard.output_map.insert(request_id, response_sender);

        let cloned_trigger = state_guard.trigger.clone();
        info!(target: "mcp_server::queue_command", request_id = %request_id, "Cloned trigger from state");

        Ok(cloned_trigger)
        // state_guard is dropped here, releasing the lock.
    }


    async fn generic_tool_run(&self, args_values: ToolArgumentValues) -> Result<CallToolResult, McpError> {
         let (tool_arguments_with_id, request_id) = ToolArguments::new_with_id(args_values); // Renamed command_with_wrapper_id and id

         info!(target: "mcp_server::generic_tool_run", request_id = %request_id, "Queueing command for plugin");
         debug!(target: "mcp_server::generic_tool_run", request_id = %request_id, args = ?tool_arguments_with_id.args, "Command details");

         let (response_sender, response_receiver) = mpsc::unbounded_channel::<Result<String, McpError>>(); // Renamed tx, rx


         let trigger = Self::queue_command_and_get_trigger(
             &self.state,
             tool_arguments_with_id, // tool_arguments_with_id is moved here
             request_id,
             response_sender,
         )
         .await?;
         info!(target: "mcp_server::generic_tool_run", request_id = %request_id, "Released state lock after queuing operations");


         info!(target: "mcp_server::generic_tool_run", request_id = %request_id, "Attempting to send trigger");
         let send_result = trigger.send(());
         info!(target: "mcp_server::generic_tool_run", request_id = %request_id, send_result = ?send_result, "Trigger send attempt completed");


         send_result.map_err(|e| McpError::internal_error(format!("Unable to trigger send for plugin: {e}"), None))?;

         info!(target: "mcp_server::generic_tool_run", request_id = %request_id, "Trigger successfully sent");



        // Wait for and process the plugin's response.
        Self::wait_for_plugin_response(
            &self.state,
            request_id,
            response_receiver, // response_receiver is moved here
        )
        .await
    }


    // Helper function to wait for, process, and clean up after a plugin response.
    async fn wait_for_plugin_response(
        state_mutex: &Mutex<AppState>,
        request_id: Uuid,
        mut response_receiver: mpsc::UnboundedReceiver<Result<String, McpError>>, // Renamed for clarity
    ) -> Result<CallToolResult, McpError> {
        info!(target: "mcp_server::wait_for_plugin_response", request_id = %request_id, "Waiting for plugin response from channel");

        let plugin_response_result = response_receiver.recv().await
            .ok_or_else(|| {
                error!(target: "mcp_server::wait_for_plugin_response", request_id = %request_id, "Plugin response channel closed unexpectedly.");
                McpError::internal_error("Plugin response channel closed unexpectedly.", None)
            })?;

        match &plugin_response_result {
            Ok(res_str) => info!(target: "mcp_server::wait_for_plugin_response", request_id = %request_id, response_len = res_str.len(), "Received successful response from plugin channel"),
            Err(e) => warn!(target: "mcp_server::wait_for_plugin_response", request_id = %request_id, error = ?e, "Received error from plugin channel"),
        }

        // Clean up the output_map.
        // Using a direct lock here, assuming cleanup is quick and non-contentious.
        // If this section ever causes issues, consider using acquire_state_lock or a variant.
        {
            let mut state_guard = state_mutex.lock().await;
            state_guard.output_map.remove(&request_id);
            info!(target: "mcp_server::wait_for_plugin_response", request_id = %request_id, "Removed request ID from output_map");
        }


        // Process the plugin response and return the MCP CallToolResult.
        match plugin_response_result {
            Ok(response_string) => {
                debug!(target: "mcp_server::wait_for_plugin_response", request_id = %request_id, response = %response_string, "Processing successful plugin response");
                Ok(CallToolResult::success(vec![Content::text(response_string)]))
            }
            Err(mcp_error) => {
                error!(target: "mcp_server::wait_for_plugin_response", request_id = %request_id, error = ?mcp_error, "Processing error response from plugin");
                Ok(CallToolResult::error(vec![Content::text(mcp_error.to_string())]))
            }
        }
    }
}



#[tool(tool_box)]
impl ServerHandler for RBXStudioServer {
    fn get_info(&self) -> ServerInfo {
        let mut base_capabilities = ServerCapabilities::builder().enable_tools().build();
        if let Some(tools_caps) = base_capabilities.tools.as_mut() {
            tools_caps.list_changed = Some(true); // Explicitly set list_changed
        } else {
            // This case should ideally not happen if enable_tools() guarantees Some(ToolsCapability::default())
            base_capabilities.tools = Some(ToolsCapability { list_changed: Some(true) });
        }

        // Luau tool discovery and processing is simplified to just logging.
        // No `tools_map` or `rmcp::model::Tool` construction needed here anymore.
        if let Ok(app_state) = self.state.try_lock() {
            for (tool_name, _) in &app_state.discovered_luau_tools { // Changed _discovered_tool to _
                tracing::info!("Discovered Luau tool (not added to capabilities.tools due to API limitations): {}", tool_name);
            }
        } else {
            tracing::warn!("Could not lock AppState in get_info to add Luau tools to capabilities. Proceeding with macro-defined tools only.");
        }

        // base_capabilities.tools will remain as initialized by ServerCapabilities::builder().enable_tools().build();
        // and potentially modified by setting list_changed.
        // Luau tools are not merged back.

        ServerInfo {
            protocol_version: ProtocolVersion::V_2025_03_26,

            server_info: Implementation::from_build_env(),
            instructions: Some(
                "Use 'execute_discovered_luau_tool' to run Luau scripts by name (e.g., CreateInstance, RunCode). Also available: run_command (direct Luau string), insert_model.".to_string()
            ),
            capabilities: base_capabilities, // Return the modified base_capabilities
        }
    }
}


#[tool(tool_box)]
impl RBXStudioServer {
    #[tool(description = "Runs a raw Luau command string in Roblox Studio.")]

    async fn run_command(
        &self,
        #[tool(param)] #[schemars(description = "The Luau code to execute.")] command: String,
    ) -> Result<CallToolResult, McpError> {

        self.generic_tool_run(ToolArgumentValues::RunCommand { command }).await

    }

    #[tool(description = "Inserts a model from the Roblox marketplace into the workspace.")]
    async fn insert_model(
        &self,
        #[tool(param)] #[schemars(description = "Query to search for the model.")] query: String,
    ) -> Result<CallToolResult, McpError> {
        self.generic_tool_run(ToolArgumentValues::InsertModel { query }).await
    }

    #[tool(description = "Executes a specific Luau tool script by its name with given arguments.")]
    async fn execute_discovered_luau_tool(
        &self,
        #[tool(param)] #[schemars(description = "Name of the Luau tool file (without .luau extension) to execute.")] tool_name: String,
        #[tool(param)] #[schemars(description = "A JSON string representing arguments for the Luau tool.")] tool_arguments_str: String,
    ) -> Result<CallToolResult, McpError> {
        info!(target: "mcp_server::execute_luau", tool_name = %tool_name, args_json = %tool_arguments_str, "Executing Luau tool by name");
        let app_state = self.state.lock().await;
        if !app_state.discovered_luau_tools.contains_key(&tool_name) {
            warn!("Attempted to execute unknown Luau tool: {}", tool_name);
            return Ok(CallToolResult::error(vec![Content::text(format!("Luau tool '{}' not found by server.", tool_name))]));
        }
        if let Some(discovered_tool_info) = app_state.discovered_luau_tools.get(&tool_name) {
            info!(target: "mcp_server::execute_luau", tool_name = %tool_name, script_path = ?discovered_tool_info.file_path, "Found Luau script path");
        }

        self.generic_tool_run(ToolArgumentValues::ExecuteLuauByName {
            tool_name,
            arguments_json: tool_arguments_str,
        }).await
    }
}

pub async fn response_handler(
     State(state): State<PackedState>,
     Json(payload): Json<RunCommandResponse>,
 ) -> Result<impl IntoResponse, StatusCode> {
    // Log the reception of the reply, associating it with the specific request ID.
    debug!(target: "mcp_server::response_handler", request_id = %payload.id, "Received reply from studio plugin");

    // Note: state.lock().await can panic if the mutex is poisoned.
    // In a high-reliability scenario, consider using a helper like acquire_state_lock
    // and converting the McpError to an appropriate StatusCode if locking fails.
    // For now, allowing panic on poisoned mutex to signal critical state.
    let mut app_state = state.lock().await;

    if let Some(tx) = app_state.output_map.remove(&payload.id) {
        // Attempt to send the received response to the corresponding internal channel.
        if let Err(e) = tx.send(Ok(payload.response)) {
            // This error typically means the receiver (e.g., in generic_tool_run or proxy_handler)
            // is no longer waiting, possibly due to timeout or client disconnect.
            error!(target: "mcp_server::response_handler", request_id = %payload.id, error = ?e, "Failed to send plugin response to internal channel. Receiver likely dropped.");
        }
    } else {
        // This indicates the server received a response for a request ID it no longer tracks.
        // Could be due to a timeout that already cleared the ID, or a spurious/late response.
        warn!(target: "mcp_server::response_handler", request_id = %payload.id, "Received response for unknown or already handled request ID. It might have timed out or been processed.");
    }
    Ok(StatusCode::OK)
 }

 pub async fn request_handler(State(state): State<PackedState>) -> Result<impl IntoResponse, StatusCode> {
    debug!(target: "mcp_server::request_handler", "Polling for new task for client.");
    let timeout_result = tokio::time::timeout(LONG_POLL_DURATION, async {
        loop {
            let mut waiter = {
                // Note: state.lock().await can panic if the mutex is poisoned.
                let mut app_state_locked = state.lock().await;
                if let Some(task_with_id) = app_state_locked.process_queue.pop_front() {
                    debug!(target: "mcp_server::request_handler", task_id = ?task_with_id.id, "Dequeued task for client");
                    return Ok::<_, McpError>(Json(task_with_id));
                }
                app_state_locked.waiter.clone()
            };


            // Wait for a signal that the process_queue might have new items, or that the server is shutting down.
            if waiter.changed().await.is_err() {
                // This error means the watch channel sender (trigger) has been dropped,
                // which typically indicates the AppState (and thus the server) is shutting down.
                error!(target: "mcp_server::request_handler", "Waiter channel closed, server likely shutting down. Poll aborted.");
                // Return an McpError, which will be converted to a 500 response by the match block below.
                return Err(McpError::internal_error(
                    "Server is shutting down; request polling has been aborted.",
                    None,
                ));
            }
            debug!(target: "mcp_server::request_handler", "Waiter channel triggered, re-checking queue.");
        }
    })
    .await;

    match timeout_result {
        Ok(Ok(json_response)) => Ok(json_response.into_response()),
        Ok(Err(mcp_err)) => {
            // An McpError occurred within the request polling loop (e.g., waiter channel closed as handled above).
            warn!(target: "mcp_server::request_handler", error = ?mcp_err, "Request handler loop encountered an internal error.");
            // Respond with a structured JSON error, consistent with McpError's intent.
            let error_response = rmcp::serde_json::json!({
                "type": "internal_server_error",
                "message": mcp_err.to_string(), // Provides a full description of the error
            });
            Ok((StatusCode::INTERNAL_SERVER_ERROR, Json(error_response)).into_response())
        }
        Err(_timeout_elapsed) => {
            // This is the standard long-poll timeout: no task was available within the LONG_POLL_DURATION.
            debug!(target: "mcp_server::request_handler", "Long poll timed out. No new tasks available for client.");
            Ok((StatusCode::NO_CONTENT).into_response())
        }
    }

 }

pub async fn proxy_handler(
    State(state): State<PackedState>,
    Json(command_with_id): Json<ToolArguments>,
) -> Result<impl IntoResponse, StatusCode> {
    let id = command_with_id.id.ok_or_else(|| {
        error!(target: "mcp_server::proxy_handler", args = ?command_with_id.args, "Proxy command received with no ID. Request is malformed.");
        StatusCode::BAD_REQUEST
    })?;
    debug!(target: "mcp_server::proxy_handler", request_id = %id, args = ?command_with_id.args, "Received valid request to proxy.");

   // Channel for this specific request's response
    let (tx, mut rx) = mpsc::unbounded_channel();
    {
       // Note: state.lock().await can panic if the mutex is poisoned.
       // Consider acquire_state_lock and error conversion if this becomes an issue.
        let mut app_state = state.lock().await;
        app_state.process_queue.push_back(command_with_id);
        app_state.output_map.insert(id, tx);
        if let Err(e) = app_state.trigger.send(()) {
           // This implies the receiver of the trigger (e.g., request_handler or dud_proxy_loop) has been dropped.
           // This is a significant server state issue, suggesting the core polling loops are not running.
           error!(target: "mcp_server::proxy_handler", request_id = %id, error = ?e, "Critical: Failed to send trigger to notify polling loops. The task is queued but might not be processed if polling mechanisms are down.");
           // It's a server-side issue, but the client's request is queued.
           // Proceeding, but this server instance might be unhealthy.
        }
    }

   // Wait for the result from the internal task processing logic (e.g., generic_tool_run via dud_proxy_loop)
   // The timeout here is crucial to prevent holding client connections indefinitely.
    match tokio::time::timeout(LONG_POLL_DURATION + Duration::from_secs(5), rx.recv()).await {
        Ok(Some(Ok(response_str))) => {
           // Successfully received a response string from the internal channel.
           debug!(target: "mcp_server::proxy_handler", request_id = %id, "Successfully received response from internal channel for proxy request.");
           Ok(Json(RunCommandResponse { response: response_str, id }).into_response())
       }
       Ok(Some(Err(mcp_err))) => {
           // An McpError was explicitly sent through the channel, indicating a handled error during tool execution.
           error!(target: "mcp_server::proxy_handler", request_id = %id, error = ?mcp_err, "Error result successfully proxied from tool execution.");
           // Return a structured error to the client.
           let error_response = rmcp::serde_json::json!({
               "type": "proxied_tool_error", // Specific type for errors originating from the tool itself
               "message": mcp_err.to_string(), // Full error string from McpError
           });
           Ok((StatusCode::INTERNAL_SERVER_ERROR, Json(error_response)).into_response())
       }
       Ok(None) => {
            // The MPSC sender `tx` was dropped without a message being sent.
           // This usually indicates an unexpected panic or unhandled error within the task processing logic
           // before it could send either Ok(response_str) or Err(mcp_err).
           error!(target: "mcp_server::proxy_handler", request_id = %id, "Response channel closed prematurely for proxy request. This suggests an unhandled error or panic in the task processing flow.");
           // It's important to attempt cleanup, though the task might have already been removed if a panic unwind did so.
           state.lock().await.output_map.remove(&id);
           let error_response = rmcp::serde_json::json!({
               "type": "internal_server_error",
               "message": "The server encountered an unexpected issue while processing the tool command (response channel closed prematurely).",
           });
           // Using INTERNAL_SERVER_ERROR as this is an unexpected server-side failure.
           // Note: Axum requires the error type for Ok(...) to implement IntoResponse.
           // So we wrap the Json into Ok.
           Ok((StatusCode::INTERNAL_SERVER_ERROR, Json(error_response)).into_response())
       }
       Err(_timeout_err) => {
            // The client's request timed out waiting for the internal processing to complete.
           warn!(target: "mcp_server::proxy_handler", request_id = %id, "Timeout waiting for response from internal channel for proxy request. The tool execution may be too long or stuck.");
           // Crucially, remove the ID from the output_map to prevent a late response from causing issues.
            state.lock().await.output_map.remove(&id);
           let error_response = rmcp::serde_json::json!({
               "type": "gateway_timeout",
               "message": "The request timed out while waiting for the tool execution to complete on the server.",
           });
            // GATEWAY_TIMEOUT is appropriate as this server is acting as a gateway to the tool execution logic.
           Ok((StatusCode::GATEWAY_TIMEOUT, Json(error_response)).into_response())
       }
    }
}

// Helper function to wait for the next task from the queue or an exit signal.
// Returns Option<ToolArguments>, where None signifies an exit condition.
async fn wait_for_next_task_or_exit(
    state: &PackedState,
    exit_rx: &mut Receiver<()>,
) -> Option<ToolArguments> {
    tokio::select! {
        biased; // Process exit signal with higher priority
        _ = exit_rx => {
            info!(target: "mcp_server::dud_proxy_loop::wait_for_task", "Received exit signal.");
            None // Will break the main loop
        }
        // Wait for a new task to be available
        wait_result = async {
            let mut waiter = state.lock().await.waiter.clone();
            waiter.changed().await
        } => {
            match wait_result {
                Ok(_) => { // Notification received, try to pop a task
                    let mut app_state_locked = state.lock().await;
                    app_state_locked.process_queue.pop_front()
                }
                Err(e) => { // Waiter channel closed
                    error!(target: "mcp_server::dud_proxy_loop::wait_for_task", error = ?e, "Waiter channel closed. Exiting.");
                    None // Break the main loop
                }
            }
        }
    }
}

pub async fn dud_proxy_loop(state: PackedState, mut exit_rx: Receiver<()>) {
    let client = reqwest::Client::new();
    info!(target: "mcp_server::dud_proxy_loop", "Dud proxy loop started. Polling for tasks.");

    loop {
        let task_to_proxy = wait_for_next_task_or_exit(&state, &mut exit_rx).await;

        if let Some(ref task_with_id) = task_to_proxy {
            // Ensure task_id is available for all logging and operations
            let task_id = match task_with_id.id {
                Some(id) => id,
                None => {
                    error!(target: "mcp_server::dud_proxy_loop", args = ?task_with_id.args, "Task missing ID in dud_proxy_loop. Skipping.");
                    continue; // Skip this task
                }
            };
            info!(target: "mcp_server::dud_proxy_loop", task_id = %task_id, args = ?task_with_id.args, "Dequeued task for proxying");
            debug!(target: "mcp_server::dud_proxy_loop", task_id = %task_id, args = ?task_with_id.args, "Preparing to send task to /proxy endpoint");

            // Perform the HTTP request and get status/text
            let http_result = send_task_to_plugin(
                &client,
                task_with_id, // task_with_id is passed by reference
                task_id,
            )
            .await;

            match http_result {
                Ok((response_status, response_text)) => {
                    debug!(target: "mcp_server::dud_proxy_loop", task_id = %task_id, response_body = %response_text, "Response body from plugin");
                    process_plugin_response(
                        &state,
                        task_id,
                        response_status,
                        &response_text,
                    )
                    .await;
                }
                Err(request_error) => {
                    // This case covers network errors for the request itself, failure to read the response body, or a timeout.
                    // Error is already logged by send_task_to_plugin.
                    // We need to ensure the task is cleaned up from output_map and an error is sent.
                    let error_message = if request_error.is_timeout() {
                        format!("Dud proxy request to plugin timed out after {}s for task ID {}", DUD_PROXY_REQUEST_TIMEOUT.as_secs(), task_id)
                    } else {
                        format!("Dud proxy failed to send HTTP request or read response body for task ID {}: {}", task_id, request_error)
                    };
                    error!(target: "mcp_server::dud_proxy_loop", task_id = %task_id, error = ?request_error, "{}", error_message);

                    if let Some(response_sender) = state.lock().await.output_map.remove(&task_id) {
                        _ = response_sender.send(Err(McpError::internal_error(error_message, None)));
                    }
                    // Continue to the next task.
                }
            }
        } else {
            // task_to_proxy is None, meaning either exit signal or waiter error.
            info!(target: "mcp_server::dud_proxy_loop", "No task obtained from wait_for_next_task_or_exit. Exiting loop.");
            break;
        }
        // Optional: Sleep can be removed if select/wait provides sufficient backpressure/timing.
        // tokio::time::sleep(Duration::from_millis(10)).await;
     }
     info!(target: "mcp_server::dud_proxy_loop", "Dud proxy loop finished.");
 }

// Helper function to send a task to the plugin via HTTP.
// Returns Ok((status_code, response_body_text)) or Err(reqwest::Error) if the request itself failed.
async fn send_task_to_plugin(
    client: &reqwest::Client,
    task_to_send: &ToolArguments, // Changed from task_with_id for clarity
    task_id: Uuid,                // Passed for logging
) -> std::result::Result<(reqwest::StatusCode, String), reqwest::Error> {
    let request_url = format!("http://127.0.0.1:{}/proxy", STUDIO_PLUGIN_PORT);
    info!(target: "mcp_server::dud_proxy_loop::send_task", task_id = %task_id, url = %request_url, args = ?task_to_send.args, "Sending HTTP POST to plugin");

    let response = client
        .post(&request_url)
        .json(task_to_send)
        .timeout(DUD_PROXY_REQUEST_TIMEOUT) // Apply the request timeout here
        .send()
        .await;

    match response {
        Ok(resp) => {
            let status = resp.status();
            info!(target: "mcp_server::dud_proxy_loop::send_task", task_id = %task_id, status = %status, "Received HTTP response status from plugin");
            match resp.text().await {
                Ok(text) => Ok((status, text)),
                Err(e) => {
                    error!(target: "mcp_server::dud_proxy_loop::send_task", task_id = %task_id, error = ?e, status = %status, "Failed to read response text from plugin");
                    // This error is about reading the body, not the request failing itself.
                    // We'll propagate this as a reqwest::Error for now.
                    Err(e)
                }
            }
        }
        Err(e) => { // HTTP send error
            error!(target: "mcp_server::dud_proxy_loop::send_task", task_id = %task_id, error = ?e, "Failed to send HTTP request to /proxy endpoint");
            Err(e)
        }
    }
}

// Helper function to process the plugin's HTTP response.
async fn process_plugin_response(
    state: &PackedState,
    task_id: Uuid,
    response_status: reqwest::StatusCode,
    response_text: &str,
) {
    if response_status.is_success() {
        match rmcp::serde_json::from_str::<RunCommandResponse>(response_text) {
            Ok(run_command_response) => {
                info!(target: "mcp_server::dud_proxy_loop::process_response", task_id = %task_id, "Successfully decoded response from plugin.");
                if let Some(response_sender) = state.lock().await.output_map.remove(&task_id) {
                    if response_sender.send(Ok(run_command_response.response)).is_err() {
                        error!(target: "mcp_server::dud_proxy_loop::process_response", task_id = %task_id, "Failed to send proxied response to internal channel (channel closed or full)");
                    }
                } else {
                    warn!(target: "mcp_server::dud_proxy_loop::process_response", task_id = %task_id, "No sender found in output_map for proxied task ID.");
                }
            }
            Err(e) => {
                error!(target: "mcp_server::dud_proxy_loop::process_response", task_id = %task_id, error = ?e, status = %response_status, body = %response_text, "Failed to decode RunCommandResponse from /proxy endpoint");
                if let Some(response_sender) = state.lock().await.output_map.remove(&task_id) {
                    _ = response_sender.send(Err(McpError::internal_error(format!("Dud proxy failed to decode plugin response: {}", e), None)));
                }
            }
        }
    } else {
        error!(target: "mcp_server::dud_proxy_loop::process_response", task_id = %task_id, status = %response_status, body = %response_text, "Request to /proxy endpoint failed");
        if let Some(response_sender) = state.lock().await.output_map.remove(&task_id) {
             _ = response_sender.send(Err(McpError::internal_error(format!("Plugin HTTP request failed with status {}", response_status), None)));
        }
    }
}<|MERGE_RESOLUTION|>--- conflicted
+++ resolved
@@ -190,7 +190,7 @@
         state_mutex: &'a Mutex<AppState>,
         request_id: Uuid, // Added for logging context
     ) -> Result<tokio::sync::MutexGuard<'a, AppState>, McpError> {
-<<<<<<< HEAD
+
 {
     info!(target: "mcp_server::acquire_state_lock", request_id = %request_id, "Attempting to acquire state lock");
 
@@ -221,38 +221,7 @@
                     ))
                 }
             }
-=======
-        info!(target: "mcp_server::acquire_state_lock", request_id = %request_id, "Attempting to acquire state lock");
-
-        const LOCK_TIMEOUT: Duration = Duration::from_secs(5);
-
-        // The 5-second timeout is a relatively long duration for a mutex lock attempt.
-        // It serves as a crucial safeguard against potential deadlocks in the AppState handling.
-        // If typical lock contention were expected to be high, this value might be too long,
-        // potentially masking performance issues. However, for preventing indefinite hangs
-        // due to programming errors leading to deadlocks, it's a last resort.
-        // Operations holding this lock should ideally be very short.
-
-        match tokio::time::timeout(LOCK_TIMEOUT, state_mutex.lock()).await {
-            Ok(Ok(guard)) => { // Timeout did not occur, lock successful
-                info!(target: "mcp_server::acquire_state_lock", request_id = %request_id, "Acquired state lock.");
-                Ok(guard)
-            }
-            Ok(Err(poisoned_error)) => { // Timeout did not occur, mutex poisoned
-                error!(target: "mcp_server::acquire_state_lock", request_id = %request_id, "AppState mutex is poisoned! Error: {}", poisoned_error.to_string());
-                Err(McpError::internal_error(
-                    format!("Server state is corrupted (mutex poisoned: {})", poisoned_error.to_string()),
-                    None,
-                ))
-            }
-            Err(_timeout_elapsed) => { // Timeout occurred
-                error!(target: "mcp_server::acquire_state_lock", request_id = %request_id, "Timeout acquiring AppState lock after {} seconds!", LOCK_TIMEOUT.as_secs());
-                Err(McpError::internal_error(
-                    format!("Server busy or deadlocked (timeout acquiring AppState lock after {} seconds).", LOCK_TIMEOUT.as_secs()),
-                    None,
-                ))
-            }
->>>>>>> 42be1513
+
         }
         Err(_timeout_elapsed) => { // Timeout occurred while waiting for lock_acquisition_future
             error!(target: "mcp_server::acquire_state_lock", request_id = %request_id, "Timeout acquiring AppState lock after {} seconds!", LOCK_TIMEOUT.as_secs());

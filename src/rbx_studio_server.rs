--- conflicted
+++ resolved
@@ -174,17 +174,14 @@
 
     async fn generic_tool_run(&self, args_values: ToolArgumentValues) -> Result<CallToolResult, McpError> {
          let (command_with_wrapper_id, id) = ToolArguments::new_with_id(args_values);
-<<<<<<< HEAD
-=======
-
->>>>>>> 3c14000c
+
          info!(target: "mcp_server::generic_tool_run", request_id = %id, "Queueing command for plugin (args temporarily removed from this log)");
          debug!("Queueing command for plugin: {:?}", command_with_wrapper_id.args);
          let (tx, mut rx) = mpsc::unbounded_channel::<Result<String, McpError>>();
          let trigger = {
             info!(target: "mcp_server::generic_tool_run", request_id = %id, "SECTION_LOCK_A: Attempting to acquire state lock for queuing");
 
-<<<<<<< HEAD
+
             // Wrap lock acquisition with a 5-second timeout
             let mut state_guard = match tokio::time::timeout(std::time::Duration::from_secs(5), self.state.lock()).await {
                 Ok(lock_result_outer) => { // Outer Ok: timeout did not occur, lock_result_outer is Result<MutexGuard, PoisonError>
@@ -200,20 +197,7 @@
                     }
                 }
                 Err(_timeout_elapsed) => { // Outer Err: Timeout occurred for self.state.lock()
-=======
-
-            // Wrap lock acquisition with a 5-second timeout
-            let mut state_guard = match tokio::time::timeout(std::time::Duration::from_secs(5), self.state.lock()).await {
-                Ok(Ok(guard)) => { // Lock acquired successfully
-                    info!(target: "mcp_server::generic_tool_run", request_id = %id, "SECTION_LOCK_A: Acquired state lock for queuing");
-                    guard
-                }
-                Ok(Err(poisoned_error)) => { // Mutex was poisoned
-                    error!(target: "mcp_server::generic_tool_run", request_id = %id, "SECTION_LOCK_A: AppState mutex is poisoned! Error: {}", poisoned_error.to_string());
-                    return Err(McpError::internal_error(format!("Server state is corrupted (mutex poisoned: {})", poisoned_error.to_string()), None));
-                }
-                Err(_timeout_elapsed) => { // Timeout occurred
->>>>>>> 3c14000c
+
                     error!(target: "mcp_server::generic_tool_run", request_id = %id, "SECTION_LOCK_A: Timeout acquiring AppState lock after 5 seconds!");
                     return Err(McpError::internal_error("Server busy or deadlocked (timeout acquiring state lock).", None));
                 }
@@ -240,10 +224,7 @@
          let send_result = trigger.send(());
          info!(target: "mcp_server::generic_tool_run", request_id = %id, send_result = ?send_result, "Trigger send attempt completed");
 
-<<<<<<< HEAD
-=======
-
->>>>>>> 3c14000c
+
          send_result.map_err(|e| McpError::internal_error(format!("Unable to trigger send for plugin: {e}"), None))?;
 
          info!(target: "mcp_server::generic_tool_run", request_id = %id, "Trigger successfully sent (no error returned by map_err)"); // Changed log message for clarity

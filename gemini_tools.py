import json
import logging
import asyncio
from typing import Any, Dict, List # Added List for ROBLOX_MCP_TOOLS type hint if needed
from google import genai # I.1
from google.genai import types # I.2

# --- Data Type Formatting for Gemini ---
# When providing arguments for tools, especially within complex structures like
# the 'properties' dictionary or 'arguments' list, use the following formats:
#
# Vector3: Represents a 3D vector or coordinates.
#   Format: { "x": number, "y": number, "z": number }
#   Example: { "x": 10.5, "y": 20, "z": 5.0 }
#
# Color3: Represents an RGB color. Values for r, g, b should be between 0 and 1.
#   Format: { "r": number, "g": number, "b": number }
#   Example: { "r": 0.0, "g": 0.5, "b": 1.0 } (for a shade of blue)
#
# CFrame: Represents a coordinate frame (position and orientation) in 3D space.
#   Position is a Vector3. Orientation is represented by Euler angles in degrees (XYZ order).
#   Format: { "position": {"x":0, "y":0, "z":0}, "orientation": {"x":0, "y":0, "z":0} }
#   Example: { "position": {"x":10, "y":5, "z":2}, "orientation": {"x":0, "y":90, "z":0} } (90-degree rotation around Y-axis)
#
# Enum: Roblox Enums should be passed as their full string path.
#   Format: "Enum.Material.Plastic"
#   Example: "Enum.Material.Neon", "Enum.KeyCode.Space"
#
# Instance Path: A string representing the hierarchical path to an instance in the game's DataModel.
#   Format: "Workspace.MyModel.MyPart"
#   Example: "Lighting.Atmosphere", "game.Players.LocalPlayer"
#
# UDim2: Represents a 2D dimension with scale and offset for both X and Y axes. Used for GUI Size and Position.
#   Format: { "scale_x": number, "offset_x": number, "scale_y": number, "offset_y": number }
#   Example: { "scale_x": 0.5, "offset_x": 100, "scale_y": 0.1, "offset_y": 5 }
#
# ---

# Assuming these will be in the same directory or PYTHONPATH is set up
from mcp_client import MCPClient, MCPConnectionError
from console_ui import ConsoleFormatter

logger = logging.getLogger(__name__)

# --- MCP Tool Definitions for Gemini ---
# II.1. Rename ROBLOX_MCP_TOOLS to ROBLOX_MCP_TOOLS_NEW_SDK_INSTANCE
ROBLOX_MCP_TOOLS_NEW_SDK_INSTANCE = types.Tool(
    function_declarations=[
        # --- Kept Existing Tools ---
        types.FunctionDeclaration(
            name="insert_model",
            description=(
                "Searches the Roblox Creator Store/Marketplace for a model and inserts the top result into the "
                "current Roblox Studio place. Best for general requests like 'add a tree' or 'find a sports car'."
            ),
            parameters=types.Schema(
                type=types.Type.OBJECT,
                properties={
                    "query": types.Schema(type=types.Type.STRING, description="A search query for the model, e.g., 'red brick wall', 'low poly tree', 'sports car'.")
                },
                required=["query"]
            )
        ),
        types.FunctionDeclaration(
            name="RunCode", # Renamed from run_command to RunCode (maps to RunCode.luau)
            description=(
                "Executes a string of Luau code directly within Roblox Studio, typically in a global context. "
                "Use this for quick tests, simple commands, or actions not tied to a specific script instance. "
                "The output from `print()` statements in the command will be returned. "

                "Example: `RunCode(command='print(workspace.Baseplate.Size)')`" # Example updated

            ),
            parameters=types.Schema(
                type=types.Type.OBJECT,
                properties={
                    "command": types.Schema(type=types.Type.STRING, description="The Luau command to execute. Must be valid Luau syntax.")
                },
                required=["command"]
            )
        ),
        types.FunctionDeclaration(
            name="get_selection",
            description="Returns a list of the full paths of all instances currently selected in the Roblox Studio editor. Returns an empty list if nothing is selected.",
            parameters=types.Schema(type=types.Type.OBJECT, properties={}) # Empty properties
        ),

        # --- Core Instance Manipulation Tools (Phase 1) ---
        types.FunctionDeclaration(
            name="CreateInstance",
            description="Creates any Roblox Instance (e.g., Part, SpotLight, Sound, Script) with initial properties. For Parent, use its string path. For Vector3, use {'x':0,'y':0,'z':0}. For Color3 (0-1 range), use {'r':0,'g':0,'b':0}. For CFrame (position & orientation in degrees), use {'position': vec3_dict, 'orientation': vec3_dict_degrees}. For Enums, use string like 'Enum.Material.Plastic'. For ColorSequence properties (e.g., on ParticleEmitters), provide as `{'start_color':color3_dict, 'end_color':color3_dict}` or full `{'keys': [{'time':t, 'value':color3_dict}, ...]}`. For NumberSequence (e.g., ParticleEmitter.Transparency), use `{'start_value':num, 'end_value':num}` or full `{'keys': [{'time':t, 'value':num}, ...]}`.",
            parameters=types.Schema(
                type=types.Type.OBJECT,
                properties={
                    "class_name": types.Schema(type=types.Type.STRING, description="Class name of the instance to create (e.g., 'Part', 'SpotLight', 'Script')."),
                    "properties": types.Schema(
                        type=types.Type.OBJECT,
                        description="Dictionary of property names and initial values. E.g., {'Name': 'MyCoolPart', 'Parent': 'Workspace.Model', 'Size': {'x':1,'y':1,'z':1}, 'Color': {'r':1,'g':0,'b':0}}."
                    )
                },
                required=["class_name", "properties"]
            )
        ),
        types.FunctionDeclaration(
            name="set_instance_properties",
            description="Sets multiple properties of an existing Roblox instance. Use defined dictionary structures for complex types like Vector3, Color3 (0-1 range), CFrame (degrees for orientation). Enums as strings. This includes ColorSequence (e.g., `{'start_color':color3_dict, 'end_color':color3_dict}` or full key array) and NumberSequence (e.g., `{'start_value':num, 'end_value':num}` or full key array) properties.",
            parameters=types.Schema(
                type=types.Type.OBJECT,
                properties={
                    "path": types.Schema(type=types.Type.STRING, description="Path to the instance (e.g., 'Workspace.MyPart')."),
                    "properties": types.Schema(
                        type=types.Type.OBJECT,
                        description="Dictionary of property names and new values. E.g., {'Transparency': 0.5, 'Position': {'x':10,'y':5,'z':0}, 'Material': 'Enum.Material.Metal'}."
                    )
                },
                required=["path", "properties"]
            )
        ),
        types.FunctionDeclaration(
<<<<<<< HEAD
            name="GetInstanceProperties",
=======

            name="GetInstanceProperties",

>>>>>>> a92e7d19
            description="Retrieves properties of an existing Roblox instance. If 'property_names' is provided, only those are fetched. Otherwise, many common scriptable properties are returned. Returns a dictionary of property names and their values. Complex types will be returned in their described dictionary/string formats.",
            parameters=types.Schema(
                type=types.Type.OBJECT,
                properties={
                    "path": types.Schema(type=types.Type.STRING, description="Path to the instance (e.g., 'Workspace.ExistingPart')."),
                    "property_names": types.Schema(
                        type=types.Type.ARRAY,
                        items=types.Schema(type=types.Type.STRING),
                        description="Optional. List of property names to retrieve (e.g., ['Size', 'Color', 'CFrame', 'Material']). If omitted, common properties are fetched."
                    )
                },
                required=["path"] # property_names is now optional
            )
        ),
        types.FunctionDeclaration(
            name="call_instance_method",
            description="Calls a method on an instance. Arguments for complex types (Vector3, Color3, CFrame, Enums) should use their dictionary or string format. E.g., Humanoid:MoveTo({'x':1,'y':2,'z':3}) or Part:SetNetworkOwner(nil).",
            parameters=types.Schema(
                type=types.Type.OBJECT,
                properties={
                    "path": types.Schema(type=types.Type.STRING, description="Path to the instance (e.g., 'Workspace.MyPart')."),
                    "method_name": types.Schema(type=types.Type.STRING, description="Name of the method to call (e.g., 'MoveTo', 'Destroy', 'SetNetworkOwner')."),
                    "arguments": types.Schema(
                        type=types.Type.ARRAY,
                        items=types.Schema(), # Luau side handles type validation of individual args
                        description="List of arguments for the method. Use defined dict/string formats for complex types. Empty list if no arguments. E.g., [{'x':10,'y':0,'z':5}] for MoveTo, or [nil] for SetNetworkOwner(nil)."
                    )
                },
                required=["path", "method_name", "arguments"]
            )
        ),
        types.FunctionDeclaration(
            name="delete_instance",
            description="Deletes the specified instance from the game.",
            parameters=types.Schema(
                type=types.Type.OBJECT,
                properties={
                    "path": types.Schema(type=types.Type.STRING, description="Path to the instance to delete (e.g., 'Workspace.ObsoletePart').")
                },
                required=["path"]
            )
        ),
        types.FunctionDeclaration(
            name="SelectInstances",
            description="Sets the current selection in Roblox Studio to the specified instances. Pass an empty list to clear the selection.",
            parameters=types.Schema(
                type=types.Type.OBJECT,
                properties={
                    "paths": types.Schema(
                        type=types.Type.ARRAY,
                        items=types.Schema(type=types.Type.STRING),
                        description="A list of paths to the instances to select (e.g., ['Workspace.Part1', 'Workspace.Model.Part2']). Empty list clears selection."
                    )
                },
                required=["paths"]
            )
        ),

        # --- Essential Service Tools (Phase 1) ---
        types.FunctionDeclaration(
            name="run_script",
            description="Creates a new Script or LocalScript, sets its source code, and parents it to the specified instance. Returns the path to the created script or an error.",
            parameters=types.Schema(
                type=types.Type.OBJECT,
                properties={
                    "parent_path": types.Schema(type=types.Type.STRING, description="Path to the instance where the script will be parented (e.g., 'Workspace.MyPart', 'StarterPlayer.StarterPlayerScripts')."),
                    "script_source": types.Schema(type=types.Type.STRING, description="The Luau source code for the script."),
                    "script_name": types.Schema(type=types.Type.STRING, description="The name for the new script instance (e.g., 'MyLogicScript')."),
                    "script_type": types.Schema(type=types.Type.STRING, enum=["Script", "LocalScript"], description="Type of script to create: 'Script' or 'LocalScript'.")
                },
                required=["parent_path", "script_source", "script_name", "script_type"]
            )
        ),
        types.FunctionDeclaration(
            name="set_lighting_property",
            description="Sets a property of the Lighting service. Use dictionary format for Color3 (0-1 range), Vector3. E.g., set 'Ambient' to {'r':0.1,'g':0.1,'b':0.1}.",
            parameters=types.Schema(
                type=types.Type.OBJECT,
                properties={
                    "property_name": types.Schema(type=types.Type.STRING, description="Name of the Lighting service property (e.g., 'Ambient', 'Brightness', 'ClockTime', 'Technology')."),
                    "value": types.Schema(type=types.Type.STRING, description="New value for the property. Use dicts for Color3/Vector3, string for Enums. Value will be parsed by Luau.")
                },
                required=["property_name", "value"]
            )
        ),
        types.FunctionDeclaration(
            name="GetLightingProperty",
            description="Gets a property of the Lighting service. Returns value in its appropriate dict/string/primitive format.",
            parameters=types.Schema(
                type=types.Type.OBJECT,
                properties={
                    "property_name": types.Schema(type=types.Type.STRING, description="Name of the Lighting service property to retrieve (e.g., 'Ambient', 'ClockTime').")
                },
                required=["property_name"]
            )
        ),
        types.FunctionDeclaration(
            name="PlaySoundId",
            description="Creates a Sound instance, sets its SoundId, parents it (defaults to Workspace), optionally sets properties (Volume, Looping), and plays it. Returns path to Sound instance or error.",
            parameters=types.Schema(
                type=types.Type.OBJECT,
                properties={
                    "sound_id": types.Schema(type=types.Type.STRING, description="Roblox Sound ID (e.g., 'rbxassetid://123456789')."),
                    "parent_path": types.Schema(type=types.Type.STRING, default="Workspace", description="Optional. Path to parent the Sound instance. Defaults to 'Workspace' if not specified or invalid."),
                    "properties": types.Schema(
                        type=types.Type.OBJECT,
                        description="Optional. Dictionary of properties for the Sound instance, e.g., {'Volume': 0.5, 'Looping': True, 'Name': 'MySound'}."
                    )
                },
                required=["sound_id"]
            )
        ),
        types.FunctionDeclaration(
            name="set_workspace_property",
            description="Sets a property of the Workspace service. Use dictionary format for Vector3. E.g., set 'Gravity' to {'x':0,'y':-196.2,'z':0}.",
            parameters=types.Schema(
                type=types.Type.OBJECT,
                properties={
                    "property_name": types.Schema(type=types.Type.STRING, description="Name of the Workspace service property (e.g., 'Gravity', 'FilteringEnabled')."),
                    "value": types.Schema(type=types.Type.STRING, description="New value for the property. Use dicts for Vector3, string for Enums. Value will be parsed by Luau.")
                },
                required=["property_name", "value"]
            )
        ),
        types.FunctionDeclaration(
            name="get_workspace_property",
            description="Gets a property of the Workspace service. Returns value in its appropriate dict/string/primitive format.",
            parameters=types.Schema(
                type=types.Type.OBJECT,
                properties={
                    "property_name": types.Schema(type=types.Type.STRING, description="Name of the Workspace service property to retrieve (e.g., 'Gravity', 'FilteringEnabled').")
                },
                required=["property_name"]
            )
        ),
        types.FunctionDeclaration(
            name="kick_player",
            description="Kicks a player from the game. This requires the game to be running (e.g. Play Solo or server).",
            parameters=types.Schema(
                type=types.Type.OBJECT,
                properties={
                    "player_path_or_name": types.Schema(type=types.Type.STRING, description="Full path to the Player object (e.g., 'game.Players.Username') or just the player's username string."),
                    "kick_message": types.Schema(type=types.Type.STRING, default="You have been kicked from the game.", description="Message to display to the kicked player.")
                },
                required=["player_path_or_name"]
            )
        ),
        types.FunctionDeclaration(
            name="create_team",
            description="Creates a new Team in the Teams service.",
            parameters=types.Schema(
                type=types.Type.OBJECT,
                properties={
                    "team_name": types.Schema(type=types.Type.STRING, description="The name of the new team (e.g., 'Red Team')."),
                    "team_color_brickcolor_string": types.Schema(type=types.Type.STRING, description="BrickColor string for the team color (e.g., 'Bright red', 'Really blue'). See Roblox BrickColor codes."),
                    "auto_assignable": types.Schema(type=types.Type.BOOLEAN, default=True, description="Whether players are automatically assigned to this team. Defaults to true.")
                },
                required=["team_name", "team_color_brickcolor_string"]
            )
        ),

        # --- Phase 2 Tools ---
        types.FunctionDeclaration(
            name="tween_properties",
            description="Smoothly animates specified properties of an instance (e.g., Position, Size, Transparency, Color) to target values over time using TweenService. Does not wait for tween completion. For complex properties like Vector3, Color3, use their dictionary formats.",
            parameters=types.Schema(
                type=types.Type.OBJECT,
                properties={
                    "instance_path": types.Schema(type=types.Type.STRING, description="Path to the instance to tween."),
                    "duration": types.Schema(type=types.Type.NUMBER, description="Duration of the tween in seconds."),
                    "easing_style": types.Schema(type=types.Type.STRING, description="Enum.EasingStyle string (e.g., 'Linear', 'Quad', 'Elastic')."),
                    "easing_direction": types.Schema(type=types.Type.STRING, description="Enum.EasingDirection string (e.g., 'In', 'Out', 'InOut')."),
                    "repeat_count": types.Schema(type=types.Type.INTEGER, description="Optional. Number of times to repeat. Default 0. Use -1 for infinite.", nullable=True),
                    "reverses": types.Schema(type=types.Type.BOOLEAN, description="Optional. If true, tween plays forwards then reverses. Default false.", nullable=True),
                    "delay_time": types.Schema(type=types.Type.NUMBER, description="Optional. Delay in seconds before tween starts. Default 0.", nullable=True),
                    "properties_to_tween": types.Schema(type=types.Type.OBJECT, description="Dictionary of properties and target values. E.g., {'Position': {'x':10,'y':20,'z':30}, 'Transparency': 0.8}.")
                },
                required=["instance_path", "duration", "easing_style", "easing_direction", "properties_to_tween"]
            )
        ),
        types.FunctionDeclaration(
            name="add_tag",
            description="Adds a tag to the specified instance using CollectionService.",
            parameters=types.Schema(
                type=types.Type.OBJECT,
                properties={
                    "instance_path": types.Schema(type=types.Type.STRING, description="Path to the instance."),
                    "tag_name": types.Schema(type=types.Type.STRING, description="The tag string to add.")
                },
                required=["instance_path", "tag_name"]
            )
        ),
        types.FunctionDeclaration(
            name="remove_tag",
            description="Removes a tag from the specified instance using CollectionService.",
            parameters=types.Schema(
                type=types.Type.OBJECT,
                properties={
                    "instance_path": types.Schema(type=types.Type.STRING, description="Path to the instance."),
                    "tag_name": types.Schema(type=types.Type.STRING, description="The tag string to remove.")
                },
                required=["instance_path", "tag_name"]
            )
        ),
        types.FunctionDeclaration(
            name="get_instances_with_tag",
            description="Returns a list of full paths for all instances that have the specified tag.",
            parameters=types.Schema(
                type=types.Type.OBJECT,
                properties={
                    "tag_name": types.Schema(type=types.Type.STRING, description="The tag string to search for.")
                },
                required=["tag_name"]
            )
        ),
        types.FunctionDeclaration(
            name="has_tag",
            description="Checks if an instance has a specific tag.",
            parameters=types.Schema(
                type=types.Type.OBJECT,
                properties={
                    "instance_path": types.Schema(type=types.Type.STRING, description="Path to the instance."),
                    "tag_name": types.Schema(type=types.Type.STRING, description="The tag string to check.")
                },
                required=["instance_path", "tag_name"]
            )
        ),
        types.FunctionDeclaration(
            name="compute_path",
            description="Computes a path using PathfindingService. Expects Vector3 dictionaries for positions. Returns waypoints or status.",
            parameters=types.Schema(
                type=types.Type.OBJECT,
                properties={
                    "start_position": types.Schema(type=types.Type.OBJECT, description="Vector3 dictionary for start: {'x':0,'y':0,'z':0}."),
                    "end_position": types.Schema(type=types.Type.OBJECT, description="Vector3 dictionary for end: {'x':0,'y':0,'z':0}."),
                    "agent_parameters": types.Schema(type=types.Type.OBJECT, description="Optional. Dict for agent params: {'AgentRadius': 2, 'Costs': {'Walkable':1}}.", nullable=True)
                },
                required=["start_position", "end_position"]
            )
        ),
        types.FunctionDeclaration(
            name="create_proximity_prompt",
            description="Creates a ProximityPrompt instance. Scripting its Triggered event requires a separate 'run_script' call.",
            parameters=types.Schema(
                type=types.Type.OBJECT,
                properties={
                    "parent_part_path": types.Schema(type=types.Type.STRING, description="Path to the Part the prompt will be attached to."),
                    "properties": types.Schema(type=types.Type.OBJECT, description="Optional. Dict for ProximityPrompt properties (e.g., {'ActionText': 'Interact'}).", nullable=True)
                },
                required=["parent_part_path"]
            )
        ),
        types.FunctionDeclaration(
            name="get_product_info",
            description="Retrieves information about an asset from the marketplace.",
            parameters=types.Schema(
                type=types.Type.OBJECT,
                properties={
                    "asset_id": types.Schema(type=types.Type.INTEGER, description="The ID of the asset."),
                    "info_type": types.Schema(type=types.Type.STRING, description="Enum.InfoType string (e.g., 'Asset', 'Product').") # Or types.Schema(type=types.Type.STRING, enum=["Asset", "Product"])
                },
                required=["asset_id", "info_type"]
            )
        ),
        types.FunctionDeclaration(
            name="prompt_purchase",
            description="Prompts a player to purchase a general asset (like a model or UGC item) using its asset ID. For game passes, a different specific prompt might be needed on the Roblox side. Requires player interaction.",
            parameters=types.Schema(
                type=types.Type.OBJECT,
                properties={
                    "player_path": types.Schema(type=types.Type.STRING, description="Path to player instance (e.g., 'Players.Username')."),
                    "asset_id": types.Schema(type=types.Type.INTEGER, description="The ID of the asset to purchase.")
                },
                required=["player_path", "asset_id"]
            )
        ),
        types.FunctionDeclaration(
            name="add_debris_item",
            description="Adds an instance to Debris service for auto-destruction after a specified lifetime.",
            parameters=types.Schema(
                type=types.Type.OBJECT,
                properties={
                    "instance_path": types.Schema(type=types.Type.STRING, description="Path to the instance for Debris."),
                    "lifetime": types.Schema(type=types.Type.NUMBER, description="Lifetime in seconds before destruction.")
                },
                required=["instance_path", "lifetime"]
            )
        ),

        # --- Phase 3 Tools (UI & Input) ---
        types.FunctionDeclaration(
            name="create_gui_element",
            description="Creates GUI elements (ScreenGui, Frame, TextButton, etc.). Parent ScreenGuis to Player paths (e.g., 'Players.LocalPlayer.PlayerGui') or 'StarterGui'. Others to parent GUI elements. For UDim2 (Size/Position), use {'scale_x':0,'offset_x':0,'scale_y':0,'offset_y':0}. If `element_type` is 'ScreenGui' and `parent_path` is nil, it attempts to parent to `Players.LocalPlayer.PlayerGui`; this will error if `LocalPlayer` is not available (e.g., in a server-side context without a specific player target).",
            parameters=types.Schema(
                type=types.Type.OBJECT,
                properties={
                    "element_type": types.Schema(type=types.Type.STRING, description="Class name of GUI element (e.g., 'ScreenGui', 'Frame', 'TextButton')."),
                    "parent_path": types.Schema(type=types.Type.STRING, description="Optional. Path to parent GUI element, Player (e.g. 'Players.LocalPlayer.PlayerGui'), or 'StarterGui'. Context-dependent if nil for ScreenGui.", nullable=True),
                    "properties": types.Schema(type=types.Type.OBJECT, description="Optional. Dict of properties. E.g., {'Name':'MyButton', 'Size':{'scale_x':0.1,'offset_x':0,'scale_y':0.1,'offset_y':0}, 'Text':'Click'}.", nullable=True)
                },
                required=["element_type"]
            )
        ),
        types.FunctionDeclaration(
            name="get_mouse_position",
            description="Returns the current 2D screen position (X, Y) of the mouse cursor.",
            parameters=types.Schema(type=types.Type.OBJECT, properties={})
        ),
        types.FunctionDeclaration(
            name="get_mouse_hit_cframe",
            description="Returns CFrame (position & orientation dict) in 3D space mouse is pointing at. Can specify camera path.",
            parameters=types.Schema(
                type=types.Type.OBJECT,
                properties={
                     "camera_path": types.Schema(type=types.Type.STRING, description="Optional. Path to Camera instance. Defaults to Workspace.CurrentCamera.", nullable=True)
                }
                # No required parameters, camera_path is optional
            )
        ),
        types.FunctionDeclaration(
            name="is_key_down",
            description="Checks if a keyboard key is currently pressed. Use Enum.KeyCode string (e.g., 'E', 'Space', 'LeftShift', 'KeypadOne').",
            parameters=types.Schema(
                type=types.Type.OBJECT,
                properties={
                    "key_code_string": types.Schema(type=types.Type.STRING, description="KeyCode string (e.g., 'E', 'Space', 'KeypadOne').")
                },
                required=["key_code_string"]
            )
        ),
        types.FunctionDeclaration(
            name="is_mouse_button_down",
            description="Checks if a mouse button is currently pressed. Use Enum.UserInputType string for mouse buttons (e.g., 'MouseButton1', 'MouseButton2', 'MouseButton3').",
            parameters=types.Schema(
                type=types.Type.OBJECT,
                properties={
                    "mouse_button_string": types.Schema(type=types.Type.STRING, description="Mouse button UserInputType string (e.g., 'MouseButton1').")
                },
                required=["mouse_button_string"]
            )
        ),

        # --- Phase 4 Tools (DataStores) ---
        types.FunctionDeclaration(
            name="save_data",
            description="Saves a Lua table (as JSON object/array, string, number, or boolean) to a DataStore using a name and key.",
            parameters=types.Schema(
                type=types.Type.OBJECT,
                properties={
                    "store_name": types.Schema(type=types.Type.STRING, description="Name of the DataStore."),
                    "key": types.Schema(type=types.Type.STRING, description="The key to save data under."),
                    "data": types.Schema(type=types.Type.STRING, description="Data to save (JSON object/array, string, number, or boolean). Complex Lua tables will be JSON encoded by the client; provide as valid JSON structure. Value will be parsed by Luau.")
                },
                required=["store_name", "key", "data"]
            )
        ),
        types.FunctionDeclaration(
            name="load_data",
            description="Loads data from a DataStore using a name and key. Returns data in JSON-friendly format.",
            parameters=types.Schema(
                type=types.Type.OBJECT,
                properties={
                    "store_name": types.Schema(type=types.Type.STRING, description="Name of the DataStore."),
                    "key": types.Schema(type=types.Type.STRING, description="The key to load data from.")
                },
                required=["store_name", "key"]
            )
        ),
        types.FunctionDeclaration(
            name="increment_data",
            description="Atomically increments or decrements a numerical value stored in a DataStore. If the key does not exist, it's initialized with the increment_by value.",
            parameters=types.Schema(
                type=types.Type.OBJECT,
                properties={
                    "store_name": types.Schema(type=types.Type.STRING, description="Name of the DataStore."),
                    "key": types.Schema(type=types.Type.STRING, description="The key for the numerical value."),
                    "increment_by": types.Schema(type=types.Type.NUMBER, description="Amount to increment by. Can be negative to decrement.")
                },
                required=["store_name", "key", "increment_by"]
            )
        ),
        types.FunctionDeclaration(
            name="remove_data",
            description="Removes data for a specific key from a DataStore.",
            parameters=types.Schema(
                type=types.Type.OBJECT,
                properties={
                    "store_name": types.Schema(type=types.Type.STRING, description="Name of the DataStore."),
                    "key": types.Schema(type=types.Type.STRING, description="The key of the data to remove.")
                },
                required=["store_name", "key"]
            )
        ),

        # --- Phase 5 Tools (Teleport, Chat, HTTP, Teams, InsertService, Utility) ---
        types.FunctionDeclaration(
            name="teleport_player_to_place",
            description="Teleports one or more players to a different place in the same game or a different game. Requires valid player paths and a place ID.",
            parameters=types.Schema(
                type=types.Type.OBJECT,
                properties={
                    "player_paths": types.Schema(type=types.Type.ARRAY, items=types.Schema(type=types.Type.STRING), description="List of full paths to Player instances to teleport (e.g., ['Players.Player1', 'Players.Player2'])."),
                    "place_id": types.Schema(type=types.Type.INTEGER, description="The ID of the destination place."),
                    "job_id": types.Schema(type=types.Type.STRING, description="Optional. Specific server job ID to teleport to.", nullable=True),
                    "teleport_data": types.Schema(type=types.Type.OBJECT, description="Optional. Data to pass to the destination place (accessible via GetTeleportData). Should be a JSON object.", nullable=True),
                    "custom_loading_screen_gui_path": types.Schema(type=types.Type.STRING, description="Optional. Path to a custom ScreenGui for loading screen.", nullable=True)
                },
                required=["player_paths", "place_id"]
            )
        ),
        types.FunctionDeclaration(
            name="get_teleport_data",
            description="Retrieves data passed to the current place via a teleport. Only useful if the place was teleported to with data.",
            parameters=types.Schema(type=types.Type.OBJECT, properties={})
        ),
        types.FunctionDeclaration(
            name="send_chat_message",
            description="Sends a message to a TextChannel. If `speaker_path` is provided, that instance is the source. If `channel_name` is nil, a default system channel is targeted. True private whispers are not directly supported; to simulate, Gemini can format the message content e.g., '[To TargetPlayer]: your message'.",
            parameters=types.Schema(
                type=types.Type.OBJECT,
                properties={
                    "message_text": types.Schema(type=types.Type.STRING, description="The text of the message to send."),
                    "channel_name": types.Schema(type=types.Type.STRING, description="Optional. Name of the chat channel (e.g., 'All', 'Team'). Defaults to system behavior.", nullable=True),
                    "speaker_path": types.Schema(type=types.Type.STRING, description="Optional. Path to an instance to act as speaker (e.g. an NPC's Part or Model).", nullable=True),
                    "target_player_path": types.Schema(type=types.Type.STRING, description="Optional. Path to a Player instance for a whisper/private message.", nullable=True)
                },
                required=["message_text"]
            )
        ),
        types.FunctionDeclaration(
            name="filter_text_for_player",
            description="Filters text according to Roblox chat filter rules for a specific player. Returns the filtered text.",
            parameters=types.Schema(
                type=types.Type.OBJECT,
                properties={
                    "text_to_filter": types.Schema(type=types.Type.STRING, description="The text to be filtered."),
                    "player_path": types.Schema(type=types.Type.STRING, description="Path to the Player instance for whom the text is being filtered.")
                },
                required=["text_to_filter", "player_path"]
            )
        ),
        types.FunctionDeclaration(
            name="create_text_channel",
            description="Creates a new text chat channel in the Chat service.",
            parameters=types.Schema(
                type=types.Type.OBJECT,
                properties={
                    "channel_name": types.Schema(type=types.Type.STRING, description="The name for the new text channel."),
                    "properties": types.Schema(type=types.Type.OBJECT, description="Optional. Dictionary of properties for the TextChannel (e.g., {'WelcomeMessage': 'Hi!'}).", nullable=True)
                },
                required=["channel_name"]
            )
        ),
        # http_request tool removed.
        types.FunctionDeclaration(
            name="get_teams",
            description="Returns a list of all teams in the game, with their names and full paths.",
            parameters=types.Schema(type=types.Type.OBJECT, properties={})
        ),
        types.FunctionDeclaration(
            name="get_players_in_team",
            description="Returns a list of players (names and paths) in a specific team.",
            parameters=types.Schema(
                type=types.Type.OBJECT,
                properties={
                    "team_path_or_name": types.Schema(type=types.Type.STRING, description="Full path to the Team instance or its exact name.")
                },
                required=["team_path_or_name"]
            )
        ),
        types.FunctionDeclaration(
            name="load_asset_by_id",
            description="Loads an asset from Roblox using its ID via InsertService. Returns the path to the loaded asset container (typically a Model).",
            parameters=types.Schema(
                type=types.Type.OBJECT,
                properties={
                    "asset_id": types.Schema(type=types.Type.INTEGER, description="The ID of the asset to load."),
                    "parent_path": types.Schema(type=types.Type.STRING, description="Optional. Path to the instance where the loaded asset should be parented. Defaults to Workspace.", nullable=True),
                    "desired_name": types.Schema(type=types.Type.STRING, description="Optional. Name to give the loaded asset model.", nullable=True)
                },
                required=["asset_id"]
            )
        ),
        types.FunctionDeclaration(
            name="get_children_of_instance",
            description="Returns a list of full paths for all immediate children of the specified instance.",
            parameters=types.Schema(
                type=types.Type.OBJECT,
                properties={
                    "instance_path": types.Schema(type=types.Type.STRING, description="Path to the instance whose children are to be retrieved.")
                },
                required=["instance_path"]
            )
        ),
        types.FunctionDeclaration(
            name="get_descendants_of_instance",
            description="Returns a list of full paths for all descendants (children, children of children, etc.) of the specified instance.",
            parameters=types.Schema(
                type=types.Type.OBJECT,
                properties={
                    "instance_path": types.Schema(type=types.Type.STRING, description="Path to the instance whose descendants are to be retrieved.")
                },
                required=["instance_path"]
            )
        ),
        types.FunctionDeclaration(
            name="find_first_child_matching",
            description="Finds the first child of an instance that matches the given name. Can search recursively.",
            parameters=types.Schema(
                type=types.Type.OBJECT,
                properties={
                    "parent_path": types.Schema(type=types.Type.STRING, description="Path to the parent instance to search within."),
                    "child_name": types.Schema(type=types.Type.STRING, description="Name of the child instance to find."),
                    "recursive": types.Schema(type=types.Type.BOOLEAN, description="Optional. If true, searches descendants recursively. Defaults to false (immediate children only).", nullable=True)
                },
                required=["parent_path", "child_name"]
            )
        )
    ]
)

# --- Tool Dispatcher ---

class ToolDispatcher:
    """Validates and executes tool calls via the MCPClient."""
    def __init__(self, mcp_client: MCPClient):
        self.mcp_client = mcp_client

    def _validate_args(self, tool_name: str, args: dict) -> tuple[bool, str]:
        """Performs basic validation on tool arguments."""
        if tool_name == "insert_model":
            query = args.get("query")
            if not isinstance(query, str) or not query.strip():
                return False, "Invalid 'query'. It must be a non-empty string."

        elif tool_name == "RunCode": # Changed from run_command to RunCode
            command = args.get("command")
            if not isinstance(command, str) or not command.strip(): # Keep allowing empty string for now, Luau side might handle
                return False, "Invalid 'command'. Must be a string."
        elif tool_name == "get_selection":
            pass
        # --- Core Instance Manipulation Tools ---
        elif tool_name == "CreateInstance":
            class_name = args.get("class_name")
            properties = args.get("properties")
            if not isinstance(class_name, str) or not class_name.strip():
                return False, "Invalid 'class_name'. Must be a non-empty string."
            if not isinstance(properties, dict): # 'properties' should at least be a dict
                return False, "Invalid 'properties'. Must be a dictionary."
        elif tool_name == "set_instance_properties":
            path = args.get("path")
            properties = args.get("properties")
            if not isinstance(path, str) or not path.strip():
                return False, "Invalid 'path'. Must be a non-empty string."
            if not isinstance(properties, dict) or not properties:
                return False, "Invalid 'properties'. Must be a non-empty dictionary."
        elif tool_name == "get_instance_properties":
            path = args.get("path")
            property_names = args.get("property_names")
            if not isinstance(path, str) or not path.strip():
                return False, "Invalid 'path'. Must be a non-empty string."
            if not isinstance(property_names, list) or not property_names:
                return False, "Invalid 'property_names'. Must be a non-empty list of strings."
            if not all(isinstance(p, str) and p.strip() for p in property_names):
                return False, "Invalid 'property_names'. All items must be non-empty strings."
        elif tool_name == "call_instance_method":
            path = args.get("path")
            method_name = args.get("method_name")
            arguments = args.get("arguments")
            if not isinstance(path, str) or not path.strip():
                return False, "Invalid 'path'. Must be a non-empty string."
            if not isinstance(method_name, str) or not method_name.strip():
                return False, "Invalid 'method_name'. Must be a non-empty string."
            if not isinstance(arguments, list): # arguments should be a list (can be empty)
                return False, "Invalid 'arguments'. Must be a list."
        elif tool_name == "delete_instance":
            path = args.get("path")
            if not isinstance(path, str) or not path.strip():
                return False, "Invalid 'path'. Must be a non-empty string."
        elif tool_name == "select_instances":
            paths = args.get("paths")
            if not isinstance(paths, list):
                return False, "Invalid 'paths'. Must be a list of strings."
            if not all(isinstance(p, str) and p.strip() for p in paths if paths): # Check elements if list is not empty
                 return False, "Invalid 'paths'. All items must be non-empty strings if list is not empty."

        # --- Essential Service Tools ---
        elif tool_name == "run_script":
            parent_path = args.get("parent_path")
            script_source = args.get("script_source")
            script_name = args.get("script_name")
            script_type = args.get("script_type")
            if not isinstance(parent_path, str) or not parent_path.strip():
                return False, "Invalid 'parent_path'. Must be a non-empty string."
            if not isinstance(script_source, str) or not script_source.strip(): # Allow empty script, but must be string
                return False, "Invalid 'script_source'. Must be a string."
            if not isinstance(script_name, str) or not script_name.strip():
                return False, "Invalid 'script_name'. Must be a non-empty string."
            if script_type not in ["Script", "LocalScript"]:
                return False, "Invalid 'script_type'. Must be 'Script' or 'LocalScript'."
        elif tool_name == "set_lighting_property":
            property_name = args.get("property_name")
            # Value can be various types, so only check existence of key
            if not isinstance(property_name, str) or not property_name.strip():
                return False, "Invalid 'property_name'. Must be a non-empty string."
            if "value" not in args:
                return False, "'value' parameter is required."
        elif tool_name == "get_lighting_property":
            property_name = args.get("property_name")
            if not isinstance(property_name, str) or not property_name.strip():
                return False, "Invalid 'property_name'. Must be a non-empty string."
        elif tool_name == "play_sound_id":
            sound_id = args.get("sound_id")
            if not isinstance(sound_id, str) or not sound_id.strip():
                return False, "Invalid 'sound_id'. Must be a non-empty string."
            # parent_path and properties are optional or have defaults
            if "parent_path" in args and not isinstance(args.get("parent_path"), str):
                return False, "Invalid 'parent_path'. Must be a string if provided."
            if "properties" in args and not isinstance(args.get("properties"), dict):
                return False, "Invalid 'properties'. Must be a dictionary if provided."
        elif tool_name == "set_workspace_property":
            property_name = args.get("property_name")
            if not isinstance(property_name, str) or not property_name.strip():
                return False, "Invalid 'property_name'. Must be a non-empty string."
            if "value" not in args:
                return False, "'value' parameter is required."
        elif tool_name == "get_workspace_property":
            property_name = args.get("property_name")
            if not isinstance(property_name, str) or not property_name.strip():
                return False, "Invalid 'property_name'. Must be a non-empty string."
        elif tool_name == "kick_player":
            player_path_or_name = args.get("player_path_or_name")
            if not isinstance(player_path_or_name, str) or not player_path_or_name.strip():
                return False, "Invalid 'player_path_or_name'. Must be a non-empty string."
            if "kick_message" in args and not isinstance(args.get("kick_message"), str):
                 return False, "Invalid 'kick_message'. Must be a string if provided."
        elif tool_name == "create_team":
            team_name = args.get("team_name")
            team_color = args.get("team_color_brickcolor_string")
            auto_assignable = args.get("auto_assignable") # Optional, defaults in schema
            if not isinstance(team_name, str) or not team_name.strip():
                return False, "Invalid 'team_name'. Must be a non-empty string."
            if not isinstance(team_color, str) or not team_color.strip():
                return False, "Invalid 'team_color_brickcolor_string'. Must be a non-empty string."
            if "auto_assignable" in args and not isinstance(auto_assignable, bool):
                return False, "Invalid 'auto_assignable'. Must be a boolean if provided."

        # --- Phase 2 Tools Validation ---
        elif tool_name == "tween_properties":
            if not isinstance(args.get("instance_path"), str) or not args.get("instance_path").strip():
                return False, "Invalid 'instance_path'. Must be a non-empty string."
            if not isinstance(args.get("duration"), (int, float)) or args.get("duration") <= 0:
                return False, "Invalid 'duration'. Must be a positive number."
            if not isinstance(args.get("easing_style"), str) or not args.get("easing_style").strip():
                return False, "Invalid 'easing_style'. Must be a non-empty string."
            if not isinstance(args.get("easing_direction"), str) or not args.get("easing_direction").strip():
                return False, "Invalid 'easing_direction'. Must be a non-empty string."
            if not isinstance(args.get("properties_to_tween"), dict) or not args.get("properties_to_tween"):
                return False, "Invalid 'properties_to_tween'. Must be a non-empty dictionary."
            if "repeat_count" in args and args.get("repeat_count") is not None and not isinstance(args.get("repeat_count"), int):
                return False, "Invalid 'repeat_count'. Must be an integer if provided."
            if "reverses" in args and args.get("reverses") is not None and not isinstance(args.get("reverses"), bool):
                return False, "Invalid 'reverses'. Must be a boolean if provided."
            if "delay_time" in args and args.get("delay_time") is not None and (not isinstance(args.get("delay_time"), (int, float)) or args.get("delay_time") < 0):
                return False, "Invalid 'delay_time'. Must be a non-negative number if provided."

        elif tool_name == "add_tag" or tool_name == "remove_tag" or tool_name == "has_tag":
            if not isinstance(args.get("instance_path"), str) or not args.get("instance_path").strip():
                return False, "Invalid 'instance_path'. Must be a non-empty string."
            if not isinstance(args.get("tag_name"), str) or not args.get("tag_name").strip():
                return False, "Invalid 'tag_name'. Must be a non-empty string."

        elif tool_name == "get_instances_with_tag":
            if not isinstance(args.get("tag_name"), str) or not args.get("tag_name").strip():
                return False, "Invalid 'tag_name'. Must be a non-empty string."

        elif tool_name == "compute_path":
            if not isinstance(args.get("start_position"), dict):
                return False, "Invalid 'start_position'. Must be a dictionary."
            if not isinstance(args.get("end_position"), dict):
                return False, "Invalid 'end_position'. Must be a dictionary."
            if "agent_parameters" in args and args.get("agent_parameters") is not None and not isinstance(args.get("agent_parameters"), dict):
                return False, "Invalid 'agent_parameters'. Must be a dictionary if provided."

        elif tool_name == "create_proximity_prompt":
            if not isinstance(args.get("parent_part_path"), str) or not args.get("parent_part_path").strip():
                return False, "Invalid 'parent_part_path'. Must be a non-empty string."
            if "properties" in args and args.get("properties") is not None and not isinstance(args.get("properties"), dict):
                return False, "Invalid 'properties'. Must be a dictionary if provided."

        elif tool_name == "get_product_info":
            if not isinstance(args.get("asset_id"), int) or args.get("asset_id") <= 0:
                return False, "Invalid 'asset_id'. Must be a positive integer."
            if not isinstance(args.get("info_type"), str) or not args.get("info_type").strip():
                return False, "Invalid 'info_type'. Must be a non-empty string."

        elif tool_name == "prompt_purchase":
            if not isinstance(args.get("player_path"), str) or not args.get("player_path").strip():
                return False, "Invalid 'player_path'. Must be a non-empty string."
            if not isinstance(args.get("asset_id"), int) or args.get("asset_id") <= 0:
                return False, "Invalid 'asset_id'. Must be a positive integer."

        elif tool_name == "add_debris_item":
            if not isinstance(args.get("instance_path"), str) or not args.get("instance_path").strip():
                return False, "Invalid 'instance_path'. Must be a non-empty string."
            if not isinstance(args.get("lifetime"), (int, float)) or args.get("lifetime") < 0: # Typically non-negative, though Debris might handle <0
                return False, "Invalid 'lifetime'. Must be a non-negative number."

        # --- Phase 3 Tools Validation (UI & Input) ---
        elif tool_name == "create_gui_element":
            if not isinstance(args.get("element_type"), str) or not args.get("element_type").strip():
                return False, "Invalid 'element_type'. Must be a non-empty string."
            if "parent_path" in args and args.get("parent_path") is not None and (not isinstance(args.get("parent_path"), str) or not args.get("parent_path").strip()):
                return False, "Invalid 'parent_path'. Must be a non-empty string if provided."
            if "properties" in args and args.get("properties") is not None and not isinstance(args.get("properties"), dict):
                return False, "Invalid 'properties'. Must be a dictionary if provided."

        elif tool_name == "get_mouse_position":
            # No arguments to validate
            pass

        elif tool_name == "get_mouse_hit_cframe":
            if "camera_path" in args and args.get("camera_path") is not None and (not isinstance(args.get("camera_path"), str) or not args.get("camera_path").strip()):
                 return False, "Invalid 'camera_path'. Must be a non-empty string if provided."

        elif tool_name == "is_key_down":
            if not isinstance(args.get("key_code_string"), str) or not args.get("key_code_string").strip():
                return False, "Invalid 'key_code_string'. Must be a non-empty string."

        elif tool_name == "is_mouse_button_down":
            if not isinstance(args.get("mouse_button_string"), str) or not args.get("mouse_button_string").strip():
                return False, "Invalid 'mouse_button_string'. Must be a non-empty string."

        # --- Phase 4 Tools Validation (DataStores) ---
        elif tool_name == "save_data":
            if not isinstance(args.get("store_name"), str) or not args.get("store_name").strip():
                return False, "Invalid 'store_name'. Must be a non-empty string."
            if not isinstance(args.get("key"), str) or not args.get("key").strip():
                return False, "Invalid 'key'. Must be a non-empty string."
            if "data" not in args: # Data can be various types (dict, list, str, int, float, bool, None)
                return False, "'data' parameter is required."

        elif tool_name == "load_data":
            if not isinstance(args.get("store_name"), str) or not args.get("store_name").strip():
                return False, "Invalid 'store_name'. Must be a non-empty string."
            if not isinstance(args.get("key"), str) or not args.get("key").strip():
                return False, "Invalid 'key'. Must be a non-empty string."

        elif tool_name == "increment_data":
            if not isinstance(args.get("store_name"), str) or not args.get("store_name").strip():
                return False, "Invalid 'store_name'. Must be a non-empty string."
            if not isinstance(args.get("key"), str) or not args.get("key").strip():
                return False, "Invalid 'key'. Must be a non-empty string."
            if not isinstance(args.get("increment_by"), (int, float)):
                return False, "Invalid 'increment_by'. Must be a number."

        elif tool_name == "remove_data":
            if not isinstance(args.get("store_name"), str) or not args.get("store_name").strip():
                return False, "Invalid 'store_name'. Must be a non-empty string."
            if not isinstance(args.get("key"), str) or not args.get("key").strip():
                return False, "Invalid 'key'. Must be a non-empty string."

        # --- Phase 5 Tools Validation ---
        elif tool_name == "teleport_player_to_place":
            player_paths = args.get("player_paths")
            if not isinstance(player_paths, list) or not player_paths:
                return False, "Invalid 'player_paths'. Must be a non-empty list."
            if not all(isinstance(p, str) and p.strip() for p in player_paths):
                return False, "All items in 'player_paths' must be non-empty strings."
            if not isinstance(args.get("place_id"), int) or args.get("place_id") <= 0:
                return False, "Invalid 'place_id'. Must be a positive integer."
            if "job_id" in args and args.get("job_id") is not None and (not isinstance(args.get("job_id"), str) or not args.get("job_id").strip()):
                return False, "Invalid 'job_id'. Must be a non-empty string if provided."
            if "teleport_data" in args and args.get("teleport_data") is not None and not isinstance(args.get("teleport_data"), dict):
                return False, "Invalid 'teleport_data'. Must be a dictionary if provided."
            if "custom_loading_screen_gui_path" in args and args.get("custom_loading_screen_gui_path") is not None and \
               (not isinstance(args.get("custom_loading_screen_gui_path"), str) or not args.get("custom_loading_screen_gui_path").strip()):
                return False, "Invalid 'custom_loading_screen_gui_path'. Must be a non-empty string if provided."

        elif tool_name == "get_teleport_data":
            # No arguments to validate
            pass

        elif tool_name == "send_chat_message":
            if not isinstance(args.get("message_text"), str): # Allow empty message? For now, yes.
                return False, "Invalid 'message_text'. Must be a string."
            if "channel_name" in args and args.get("channel_name") is not None and (not isinstance(args.get("channel_name"), str) or not args.get("channel_name").strip()):
                return False, "Invalid 'channel_name'. Must be a non-empty string if provided."
            if "speaker_path" in args and args.get("speaker_path") is not None and (not isinstance(args.get("speaker_path"), str) or not args.get("speaker_path").strip()):
                return False, "Invalid 'speaker_path'. Must be a non-empty string if provided."
            if "target_player_path" in args and args.get("target_player_path") is not None and \
               (not isinstance(args.get("target_player_path"), str) or not args.get("target_player_path").strip()):
                return False, "Invalid 'target_player_path'. Must be a non-empty string if provided."

        elif tool_name == "filter_text_for_player":
            if not isinstance(args.get("text_to_filter"), str): # Allow empty? Yes.
                 return False, "Invalid 'text_to_filter'. Must be a string."
            if not isinstance(args.get("player_path"), str) or not args.get("player_path").strip():
                return False, "Invalid 'player_path'. Must be a non-empty string."

        elif tool_name == "create_text_channel":
            if not isinstance(args.get("channel_name"), str) or not args.get("channel_name").strip():
                return False, "Invalid 'channel_name'. Must be a non-empty string."
            if "properties" in args and args.get("properties") is not None and not isinstance(args.get("properties"), dict):
                return False, "Invalid 'properties'. Must be a dictionary if provided."

        # http_request validation removed.

        elif tool_name == "get_teams":
            # No arguments to validate
            pass

        elif tool_name == "get_players_in_team":
            if not isinstance(args.get("team_path_or_name"), str) or not args.get("team_path_or_name").strip():
                return False, "Invalid 'team_path_or_name'. Must be a non-empty string."

        elif tool_name == "load_asset_by_id":
            if not isinstance(args.get("asset_id"), int) or args.get("asset_id") <= 0:
                return False, "Invalid 'asset_id'. Must be a positive integer."
            if "parent_path" in args and args.get("parent_path") is not None and (not isinstance(args.get("parent_path"), str) or not args.get("parent_path").strip()):
                return False, "Invalid 'parent_path'. Must be a non-empty string if provided."
            if "desired_name" in args and args.get("desired_name") is not None and (not isinstance(args.get("desired_name"), str) or not args.get("desired_name").strip()):
                return False, "Invalid 'desired_name'. Must be a non-empty string if provided."

        elif tool_name == "get_children_of_instance" or tool_name == "get_descendants_of_instance":
            if not isinstance(args.get("instance_path"), str) or not args.get("instance_path").strip():
                return False, "Invalid 'instance_path'. Must be a non-empty string."

        elif tool_name == "find_first_child_matching":
            if not isinstance(args.get("parent_path"), str) or not args.get("parent_path").strip():
                return False, "Invalid 'parent_path'. Must be a non-empty string."
            if not isinstance(args.get("child_name"), str) or not args.get("child_name").strip():
                return False, "Invalid 'child_name'. Must be a non-empty string."
            if "recursive" in args and args.get("recursive") is not None and not isinstance(args.get("recursive"), bool):
                return False, "Invalid 'recursive'. Must be a boolean if provided."

        return True, ""

    # II.2. Update execute_tool_call
    async def execute_tool_call(self, function_call: types.FunctionCall) -> Dict[str, Any]: # II.2. Input type hint and return type
        """Executes a single tool call and returns a dictionary for the new SDK."""
        original_tool_name = function_call.name
        original_tool_args = dict(function_call.args)

        mcp_tool_name = original_tool_name
        mcp_tool_args = original_tool_args

        ConsoleFormatter.print_tool_call(original_tool_name, original_tool_args)

        is_valid, error_msg = self._validate_args(original_tool_name, original_tool_args)
        if not is_valid:
            ConsoleFormatter.print_tool_error({"validation_error": f"Argument validation failed: {error_msg}"})

            return {"name": original_tool_name, "response": {"error": f"Invalid arguments provided by AI: {error_msg}"}}

        if original_tool_name == "insert_model":
            mcp_tool_name = "insert_model"
            mcp_tool_args = original_tool_args
            logger.info(f"Dispatching ToolCall: '{original_tool_name}' directly to MCP tool '{mcp_tool_name}' with args: {mcp_tool_args}")
        else:
            # All other tools (CreateInstance, RunCode, GetSelection, etc.) are routed via execute_discovered_luau_tool
            mcp_tool_name = "execute_discovered_luau_tool"
            # Serialize original_tool_args into a JSON string
            tool_arguments_json_str = json.dumps(original_tool_args)
            mcp_tool_args = {
                "tool_name": original_tool_name,
                "tool_arguments_str": tool_arguments_json_str # Correct field name and value type
            }
            # Update logger message to reflect the change if desired, or keep as is if original_tool_args is fine for logging.
            # For clarity in logs, let's log what's actually being prepared for MCP:
            logger.info(f"Dispatching ToolCall: '{original_tool_name}' via MCP tool '{mcp_tool_name}' for Luau script '{original_tool_name}'. Luau script args (as JSON string): {tool_arguments_json_str}")

        output_content_dict = {}
        try:
            mcp_response = await self.mcp_client.send_tool_execution_request(mcp_tool_name, mcp_tool_args)

            if mcp_tool_name == "insert_model": # insert_model returns result directly, not nested
                if "result" in mcp_response:
                    output_content_dict = {"status": "success", "output": mcp_response["result"]}
                    ConsoleFormatter.print_tool_result(mcp_response["result"])
                elif "error" in mcp_response:
                    output_content_dict = {"status": "error", "details": mcp_response["error"]}
                    ConsoleFormatter.print_tool_error(mcp_response["error"])
                else:
                    output_content_dict = {"status": "unknown_response", "raw": mcp_response}
                    ConsoleFormatter.print_tool_error(output_content_dict)

            # For execute_discovered_luau_tool results:
            elif "result" in mcp_response: # This 'result' is the dict like {"content": [...], "isError": ...}
                raw_mcp_luau_result = mcp_response.get("result")

                if not isinstance(raw_mcp_luau_result, dict):
                    # This case should ideally not happen if MCP server is consistent
                    logger.error(f"Unexpected raw_mcp_luau_result type for {original_tool_name}: {type(raw_mcp_luau_result)}. Content: {raw_mcp_luau_result}")
                    output_content_dict = {"status": "error", "details": "Malformed MCP response: 'result' is not a dictionary.", "raw_luau_result": raw_mcp_luau_result }
                    ConsoleFormatter.print_tool_error(output_content_dict)
                    return {"name": original_tool_name, "response": output_content_dict}

                is_luau_error = raw_mcp_luau_result.get("isError", False)
                content_list = raw_mcp_luau_result.get("content", [])
                inner_text = ""

                if isinstance(content_list, list) and len(content_list) > 0 and isinstance(content_list[0], dict):
                    inner_text = content_list[0].get("text", "")
                elif is_luau_error and not content_list : # Error might be flagged with no content, or content is not as expected
                    inner_text = raw_mcp_luau_result.get("errorMessage", "Luau tool error: No error message provided in content.") if "errorMessage" in raw_mcp_luau_result else "Luau tool error: Malformed or missing content."
                elif not is_luau_error : # Success case but malformed content
                     logger.warning(f"Malformed content list for successful Luau call {original_tool_name}: {content_list}")
                     inner_text = '{"status":"error", "tool_message":"Tool returned success but content was malformed in MCP response."}' # Force JSON
                # if is_luau_error is true AND content_list is malformed, inner_text will be the errorMessage or generic one from above

                if is_luau_error:
                    output_content_dict = {"status": "error_from_luau_tool", "tool_message": inner_text.strip()}
                    ConsoleFormatter.print_tool_error({"luau_tool_error_message": inner_text.strip()})
                else:
                    # No error flagged by Luau, so inner_text should be a JSON string.
                    try:
<<<<<<< HEAD
                        data = json.loads(inner_text)
                        # --- Start of specific tool success parsing ---
                        if original_tool_name == "get_selection":
                            if isinstance(data, dict) and \
                               "selected_instances" in data and \
                               isinstance(data["selected_instances"], list) and \
                               not data["selected_instances"]:
=======
                        # raw_mcp_result is already a dict here
                        if isinstance(raw_mcp_result, dict) and raw_mcp_result.get("content"):
                            # Second level parse (the text part of the content)
                            inner_json_str = raw_mcp_result["content"][0]["text"]
                            parsed_inner_result = json.loads(inner_json_str)
                            if isinstance(parsed_inner_result, dict) and \
                               "selected_instances" in parsed_inner_result and \
                               isinstance(parsed_inner_result["selected_instances"], list) and \
                               not parsed_inner_result["selected_instances"]:
>>>>>>> a92e7d19
                                output_content_dict = {
                                    "status": "success",
                                    "message": "No instances are currently selected in Roblox Studio.",
                                    "selection_empty": True,
                                    "selected_instances_paths": []
                                }
                                ConsoleFormatter.print_tool_result({"status": "success", "message": "No instances selected (processed by Python agent)."})
<<<<<<< HEAD
                            else: # Assumes 'data' itself is the expected output if not empty selection.
                                output_content_dict = {"status": "success", "output": data}
                                ConsoleFormatter.print_tool_result(data)
                        elif original_tool_name == "FindFirstChildMatching":
                            output_content_dict = {
                               "status": "success", "tool_message": data.get("message", ""),
                               "parent_path": data.get("parent_path"), "child_name_searched": data.get("child_name_searched"),
                               "recursive_search": data.get("recursive_search"), "child_found": bool(data.get("found_child_path")),
                               "found_child_path": data.get("found_child_path"), "found_child_class_name": data.get("found_child_class_name")
                            }
                            ConsoleFormatter.print_tool_result({"status": "success", "message": f"FindFirstChildMatching processed: {data.get('message', '')}"})
                        elif original_tool_name == "GetChildrenOfInstance":
                            children_list = data.get("children", [])
                            output_content_dict = {
                               "status": "success", "tool_message": data.get("message", f"Found {len(children_list)} children for {data.get('instance_path')}."),
                               "instance_path": data.get("instance_path"), "children_count": len(children_list), "children": children_list
                            }
                            ConsoleFormatter.print_tool_result({"status": "success", "message": f"GetChildrenOfInstance processed for {data.get('instance_path')}"})
                        elif original_tool_name == "GetDescendantsOfInstance":
                            descendants_list = data.get("descendants", [])
                            output_content_dict = {
                               "status": "success", "tool_message": data.get("message", f"Found {len(descendants_list)} descendants for {data.get('instance_path')}."),
                               "instance_path": data.get("instance_path"), "descendants_count": len(descendants_list), "descendants": descendants_list
                            }
                            ConsoleFormatter.print_tool_result({"status": "success", "message": f"GetDescendantsOfInstance processed for {data.get('instance_path')}"})
                        elif original_tool_name == "GetInstancesWithTag":
                            instances_list = data.get("instances", [])
                            output_content_dict = {
                               "status": "success", "tool_message": data.get("message", f"Found {len(instances_list)} instances with tag '{data.get('tag_name')}'."),
                               "tag_name": data.get("tag_name"), "instance_count": len(instances_list), "instances": instances_list
                            }
                            ConsoleFormatter.print_tool_result({"status": "success", "message": f"GetInstancesWithTag processed for tag {data.get('tag_name')}"})
                        elif original_tool_name == "HasTag":
                             output_content_dict = {
                               "status": "success", "tool_message": data.get("message", f"Tag '{data.get('tag_name')}' on '{data.get('instance_path')}' is {data.get('has_tag')}."),
                               "instance_path": data.get("instance_path"), "tag_name": data.get("tag_name"), "has_tag": data.get("has_tag")
                            }
                             ConsoleFormatter.print_tool_result({"status": "success", "message": f"HasTag processed for {data.get('instance_path')}"})
                        elif original_tool_name == "CreateInstance":
                            output_content_dict = {"status": "success", "tool_message": data.get("message"), "instance_path": data.get("instance_path"), "class_name": data.get("class_name")}
                            ConsoleFormatter.print_tool_result({"status": "success", "message": f"CreateInstance processed: {data.get('message')}"})
                        elif original_tool_name == "DeleteInstance":
                            path_not_found = data.get("path_not_found")
                            output_content_dict = {
                               "status": "success_instance_not_found" if path_not_found else "success",
                               "tool_message": data.get("message"), "deleted_path": data.get("deleted_path"), "path_not_found": path_not_found
                            }
                            ConsoleFormatter.print_tool_result({"status": "success", "message": f"DeleteInstance processed: {data.get('message')}"})
                        elif original_tool_name in ["GetProperties", "GetInstanceProperties"]:
                            output_content_dict = {
                               "status": "success", "tool_message": data.get("message", f"Properties fetched for {data.get('instance_path')}."),
                               "instance_path": data.get("instance_path"), "properties": data.get("properties"),"errors": data.get("errors")
                            }
                            ConsoleFormatter.print_tool_result({"status": "success", "tool_name": original_tool_name, "processed_message": f"Properties fetched for {data.get('instance_path')}"})
                        elif original_tool_name == "GetLightingProperty":
                            output_content_dict = {
                               "status": "success", "tool_message": data.get("message", f"Lighting property {data.get('property_name')} fetched."),
                               "property_name": data.get("property_name"), "value": data.get("value")
                            }
                            ConsoleFormatter.print_tool_result({"status": "success", "tool_name": original_tool_name, "processed_message": f"Lighting property {data.get('property_name')} fetched."})
                        elif original_tool_name == "GetWorkspaceProperty":
                            output_content_dict = {
                               "status": "success", "tool_message": data.get("message", f"Workspace property {data.get('property_name')} fetched."),
                               "property_name": data.get("property_name"), "value": data.get("value")
                            }
                            ConsoleFormatter.print_tool_result({"status": "success", "tool_name": original_tool_name, "processed_message": f"Workspace property {data.get('property_name')} fetched."})
                        elif original_tool_name == "GetMouseHitCFrame":
                            output_content_dict = {
                               "status": "success", "tool_message": data.get("message", "Mouse hit CFrame processed."),
                               "instance_hit_path": data.get("instance_hit_path"), "position": data.get("position"), "cframe_components": data.get("cframe_components")
                            }
                            ConsoleFormatter.print_tool_result({"status": "success", "tool_name": original_tool_name, "processed_message": data.get("message", "Mouse hit CFrame processed.")})
                        elif original_tool_name == "GetMousePosition":
                            output_content_dict = {
                               "status": "success", "tool_message": data.get("message", "Mouse position fetched."),
                               "x": data.get("x"), "y": data.get("y"), "viewport_size": data.get("viewport_size")
                            }
                            ConsoleFormatter.print_tool_result({"status": "success", "tool_name": original_tool_name, "processed_message": data.get("message", "Mouse position fetched.")})
                        elif original_tool_name == "GetPlayersInTeam":
                            players_list = data.get("players", [])
                            output_content_dict = {
                               "status": "success", "tool_message": data.get("message", f"Players in team {data.get('team_name')} fetched."),
                               "team_name": data.get("team_name"), "team_path": data.get("team_path"),
                               "player_count": len(players_list), "players": players_list
                            }
                            ConsoleFormatter.print_tool_result({"status": "success", "tool_name": original_tool_name, "processed_message": f"Players in team {data.get('team_name')} fetched."})
                        elif original_tool_name == "GetProductInfo":
                            output_content_dict = {
                               "status": "success", "tool_message": data.get("message", f"Product info for asset ID {data.get('asset_id')} fetched."),
                               "asset_id": data.get("asset_id"), "info_type_used": data.get("info_type_used"), "product_info": data.get("product_info")
                            }
                            ConsoleFormatter.print_tool_result({"status": "success", "tool_name": original_tool_name, "processed_message": f"Product info for asset ID {data.get('asset_id')} fetched."})
                        elif original_tool_name == "GetTeams":
                            output_content_dict = {
                               "status": "success", "tool_message": data.get("message", "Teams fetched."),
                               "team_count": data.get("team_count"), "teams": data.get("teams")
                            }
                            ConsoleFormatter.print_tool_result({"status": "success", "tool_name": original_tool_name, "processed_message": data.get("message", "Teams fetched.")})
                        elif original_tool_name == "GetTeleportData":
                            output_content_dict = {
                               "status": "success", "tool_message": data.get("message", "Teleport data fetched."),
                               "teleport_data": data.get("teleport_data"), "source_place_id": data.get("source_place_id")
                            }
                            ConsoleFormatter.print_tool_result({"status": "success", "tool_name": original_tool_name, "processed_message": data.get("message", "Teleport data fetched.")})
                        elif original_tool_name == "AddDebrisItem":
                            output_content_dict = {"status": "success", "tool_message": data.get("message"), "instance_path": data.get("instance_path"), "lifetime": data.get("lifetime")}
                            ConsoleFormatter.print_tool_result({"status": "success", "tool_name": original_tool_name, "processed_message": data.get("message")})
                        elif original_tool_name == "AddTag":
                            output_content_dict = {"status": "success", "tool_message": data.get("message"), "instance_path": data.get("instance_path"), "tag_name": data.get("tag_name")}
                            ConsoleFormatter.print_tool_result({"status": "success", "tool_name": original_tool_name, "processed_message": data.get("message")})
                        elif original_tool_name == "CallInstanceMethod":
                            output_content_dict = {"status": "success", "tool_message": data.get("message"), "results": data.get("results")}
                            ConsoleFormatter.print_tool_result({"status": "success", "tool_name": original_tool_name, "processed_message": data.get("message")})
                        elif original_tool_name == "CreateGuiElement":
                            output_content_dict = {"status": "success", "tool_message": data.get("message"), "element_path": data.get("element_path"), "element_type": data.get("element_type"), "parent_path_used": data.get("parent_path_used")}
                            ConsoleFormatter.print_tool_result({"status": "success", "tool_name": original_tool_name, "processed_message": data.get("message")})
                        elif original_tool_name == "CreateProximityPrompt":
                            output_content_dict = {"status": "success", "tool_message": data.get("message"), "prompt_path": data.get("prompt_path"), "action_text": data.get("action_text"), "object_text": data.get("object_text"), "max_activation_distance": data.get("max_activation_distance")}
                            ConsoleFormatter.print_tool_result({"status": "success", "tool_name": original_tool_name, "processed_message": data.get("message")})
                        elif original_tool_name == "CreateTeam":
                            output_content_dict = {"status": "success", "tool_message": data.get("message"), "team_name": data.get("team_name"), "team_color": data.get("team_color"), "auto_assignable": data.get("auto_assignable"), "team_path": data.get("team_path")}
                            ConsoleFormatter.print_tool_result({"status": "success", "tool_name": original_tool_name, "processed_message": data.get("message")})
                        elif original_tool_name == "CreateTextChannel":
                            output_content_dict = {"status": "success", "tool_message": data.get("message"), "channel_name": data.get("channel_name"), "channel_path": data.get("channel_path")}
                            ConsoleFormatter.print_tool_result({"status": "success", "tool_name": original_tool_name, "processed_message": data.get("message")})
                        elif original_tool_name == "IncrementData":
                            output_content_dict = {"status": "success", "tool_message": data.get("message"), "store_name": data.get("store_name"), "key": data.get("key"), "new_value": data.get("new_value"), "incremented_by": data.get("incremented_by")}
                            ConsoleFormatter.print_tool_result({"status": "success", "tool_name": original_tool_name, "processed_message": data.get("message")})
                        elif original_tool_name == "IsKeyDown":
                            output_content_dict = {"status": "success", "tool_message": data.get("message"), "key_code_used": data.get("key_code_used"), "is_down": data.get("is_down")}
                            ConsoleFormatter.print_tool_result({"status": "success", "tool_name": original_tool_name, "processed_message": data.get("message")})
                        elif original_tool_name == "IsMouseButtonDown":
                            output_content_dict = {"status": "success", "tool_message": data.get("message"), "mouse_button_checked": data.get("mouse_button_checked"), "is_down": data.get("is_down")}
                            ConsoleFormatter.print_tool_result({"status": "success", "tool_name": original_tool_name, "processed_message": data.get("message")})
                        elif original_tool_name == "KickPlayer":
                            output_content_dict = {"status": "success", "tool_message": data.get("message"), "kicked_player_name": data.get("kicked_player_name"), "kick_message_used": data.get("kick_message_used")}
                            ConsoleFormatter.print_tool_result({"status": "success", "tool_name": original_tool_name, "processed_message": data.get("message")})
                        elif original_tool_name == "LoadAssetById":
                            output_content_dict = {"status": "success", "tool_message": data.get("message"), "asset_path": data.get("asset_path"), "asset_id": data.get("asset_id"), "asset_class_name": data.get("asset_class_name")}
                            ConsoleFormatter.print_tool_result({"status": "success", "tool_name": original_tool_name, "processed_message": data.get("message")})
                        elif original_tool_name == "LoadData":
                             output_content_dict = {"status": "success", "tool_message": data.get("message"), "store_name": data.get("store_name"), "key": data.get("key"), "data": data.get("data")}
                             ConsoleFormatter.print_tool_result({"status": "success", "tool_name": original_tool_name, "processed_message": data.get("message")})
                        elif original_tool_name == "PlaySoundId":
                            output_content_dict = {"status": "success", "tool_message": data.get("message"), "sound_path": data.get("sound_path"), "sound_id": data.get("sound_id"), "is_playing": data.get("is_playing"), "duration": data.get("duration"), "details": data.get("details")}
                            ConsoleFormatter.print_tool_result({"status": "success", "tool_name": original_tool_name, "processed_message": data.get("message")})
                        elif original_tool_name == "PromptPurchase":
                            output_content_dict = {"status": "success", "tool_message": data.get("message"), "player_name": data.get("player_name"), "asset_id": data.get("asset_id"), "purchase_type_prompted": data.get("purchase_type_prompted")}
                            ConsoleFormatter.print_tool_result({"status": "success", "tool_name": original_tool_name, "processed_message": data.get("message")})
                        elif original_tool_name == "RemoveData":
                            output_content_dict = {"status": "success", "tool_message": data.get("message"), "store_name": data.get("store_name"), "key": data.get("key")}
                            ConsoleFormatter.print_tool_result({"status": "success", "tool_name": original_tool_name, "processed_message": data.get("message")})
                        elif original_tool_name == "RunScript":
                            output_content_dict = {"status": "success", "tool_message": data.get("message"), "script_path": data.get("script_path"), "script_type": data.get("script_type"), "initially_disabled": data.get("initially_disabled")}
                            ConsoleFormatter.print_tool_result({"status": "success", "tool_name": original_tool_name, "processed_message": data.get("message")})
                        elif original_tool_name == "SaveData":
                            output_content_dict = {"status": "success", "tool_message": data.get("message"), "store_name": data.get("store_name"), "key": data.get("key")}
                            ConsoleFormatter.print_tool_result({"status": "success", "tool_name": original_tool_name, "processed_message": data.get("message")})
                        elif original_tool_name == "SelectInstances":
                            output_content_dict = {"status": "success", "tool_message": data.get("message"), "selected_paths": data.get("selected_paths"), "selection_count": data.get("selection_count"), "errors_finding_paths": data.get("errors_finding_paths")}
                            ConsoleFormatter.print_tool_result({"status": "success", "tool_name": original_tool_name, "processed_message": data.get("message")})
                        elif original_tool_name == "SendChatMessage":
                            output_content_dict = {"status": "success", "tool_message": data.get("message"), "message_sent": data.get("message_sent"), "channel_used": data.get("channel_used"), "speaker_used": data.get("speaker_used")}
                            ConsoleFormatter.print_tool_result({"status": "success", "tool_name": original_tool_name, "processed_message": data.get("message")})
                        elif original_tool_name in ["SetInstanceProperties", "SetProperties"]:
                            output_content_dict = {"status": "success", "tool_message": data.get("message"), "instance_path": data.get("instance_path"), "results": data.get("results")}
                            ConsoleFormatter.print_tool_result({"status": "success", "tool_name": original_tool_name, "processed_message": data.get("message")})
                        elif original_tool_name == "SetLightingProperty":
                            output_content_dict = {"status": "success", "tool_message": data.get("message", f"Lighting property {data.get('property_name')} set."), "property_name": data.get("property_name"), "new_value_set": data.get("new_value_set")}
                            ConsoleFormatter.print_tool_result({"status": "success", "tool_name": original_tool_name, "processed_message": f"Lighting property {data.get('property_name')} set."})
                        elif original_tool_name == "SetWorkspaceProperty":
                            output_content_dict = {"status": "success", "tool_message": data.get("message", f"Workspace property {data.get('property_name')} set."), "property_name": data.get("property_name"), "new_value_set": data.get("new_value_set")}
                            ConsoleFormatter.print_tool_result({"status": "success", "tool_name": original_tool_name, "processed_message": f"Workspace property {data.get('property_name')} set."})
                        elif original_tool_name == "TeleportPlayerToPlace":
                            output_content_dict = {"status": "success", "tool_message": data.get("message", "Teleport initiated."), "players_teleported_paths": data.get("players_teleported_paths"), "place_id": data.get("place_id"), "job_id": data.get("job_id"), "teleport_data_sent": data.get("teleport_data_sent")}
                            ConsoleFormatter.print_tool_result({"status": "success", "tool_name": original_tool_name, "processed_message": data.get("message", "Teleport initiated.")})
                        elif original_tool_name == "TweenProperties":
                            output_content_dict = {"status": "success", "tool_message": data.get("message"), "instance_path": data.get("instance_path"), "duration": data.get("duration"), "easing_style_used": data.get("easing_style_used"), "easing_direction_used": data.get("easing_direction_used"), "properties_goal_summary": str(data.get("properties_goal"))}
                            ConsoleFormatter.print_tool_result({"status": "success", "tool_name": original_tool_name, "processed_message": data.get("message")})
                        elif original_tool_name == "RunCode":
                            output_content_dict = {
                                "status": "success",
                                "tool_message": data.get("message", "Code executed.") + " The command has been processed and its output is included.",
                                "explicit_completion_notice": "This RunCode command is now complete. Do not call it again unless the user makes a new request to run code.",
                                "return_values": data.get("return_values"),
                                "output": data.get("output")
                            }
                            ConsoleFormatter.print_tool_result({"status": "success", "tool_name": original_tool_name, "processed_message": data.get("message", "RunCode processed.")})
                        else: # Default handler for tools that successfully return JSON but don't have specific parsing
                            output_content_dict = {"status": "success", "data_from_tool": data}
                            ConsoleFormatter.print_tool_result(output_content_dict)
                    except json.JSONDecodeError as e:
                        logger.error(f"Error parsing expected JSON for successful {original_tool_name} result: {e}. Content was: {inner_text}")
                        output_content_dict = {"status": "error", "parsing_error_in_python": str(e), "raw_content": inner_text, "tool_message": "Tool returned success, but its JSON payload was malformed."}
                        ConsoleFormatter.print_tool_error(output_content_dict)

            elif "error" in mcp_response: # Error from the MCP server itself (e.g. tool not found by MCP)
=======
                            else:
                                # Not an empty selection, or unexpected structure, pass original result
                                output_content_dict = {"status": "success", "output": raw_mcp_result}
                                ConsoleFormatter.print_tool_result(raw_mcp_result)
                        else:
                            # Unexpected outer structure, pass original result
                            output_content_dict = {"status": "success", "output": raw_mcp_result}
                            ConsoleFormatter.print_tool_result(raw_mcp_result)
                    except Exception as e:
                        # Parsing failed, pass original result
                        logger.error(f"Error parsing get_selection result: {e}")
                        output_content_dict = {"status": "success", "output": raw_mcp_result, "parsing_error": str(e)}
                        ConsoleFormatter.print_tool_result(raw_mcp_result) # Or a specific error message
                elif original_tool_name == "FindFirstChildMatching":
                    try:
                        # raw_mcp_result is already a dict here
                        inner_json_str = raw_mcp_result["content"][0]["text"]
                        data = json.loads(inner_json_str)
                        output_content_dict = {
                           "status": "success",
                           "tool_message": data.get("message", ""),
                           "parent_path": data.get("parent_path"),
                           "child_name_searched": data.get("child_name_searched"),
                           "recursive_search": data.get("recursive_search"),
                           "child_found": bool(data.get("found_child_path")),
                           "found_child_path": data.get("found_child_path"),
                           "found_child_class_name": data.get("found_child_class_name")
                        }
                        ConsoleFormatter.print_tool_result({"status": "success", "message": f"FindFirstChildMatching processed: {data.get('message', '')}"})
                    except Exception as e:
                        logger.error(f"Error parsing FindFirstChildMatching result: {e}")
                        output_content_dict = {"status": "success", "output": raw_mcp_result, "parsing_error": str(e)}
                        ConsoleFormatter.print_tool_result(raw_mcp_result)
                elif original_tool_name == "GetChildrenOfInstance":
                    try:
                        # raw_mcp_result is already a dict here
                        inner_json_str = raw_mcp_result["content"][0]["text"]
                        data = json.loads(inner_json_str)
                        children_list = data.get("children", [])
                        output_content_dict = {
                           "status": "success",
                           "tool_message": data.get("message", f"Found {len(children_list)} children for {data.get('instance_path')}."),
                           "instance_path": data.get("instance_path"),
                           "children_count": len(children_list),
                           "children": children_list
                        }
                        ConsoleFormatter.print_tool_result({"status": "success", "message": f"GetChildrenOfInstance processed for {data.get('instance_path')}"})
                    except Exception as e:
                        logger.error(f"Error parsing GetChildrenOfInstance result: {e}")
                        output_content_dict = {"status": "success", "output": raw_mcp_result, "parsing_error": str(e)}
                        ConsoleFormatter.print_tool_result(raw_mcp_result)
                elif original_tool_name == "GetDescendantsOfInstance":
                    try:
                        # raw_mcp_result is already a dict here
                        inner_json_str = raw_mcp_result["content"][0]["text"]
                        data = json.loads(inner_json_str)
                        descendants_list = data.get("descendants", [])
                        output_content_dict = {
                           "status": "success",
                           "tool_message": data.get("message", f"Found {len(descendants_list)} descendants for {data.get('instance_path')}."),
                           "instance_path": data.get("instance_path"),
                           "descendants_count": len(descendants_list),
                           "descendants": descendants_list
                        }
                        ConsoleFormatter.print_tool_result({"status": "success", "message": f"GetDescendantsOfInstance processed for {data.get('instance_path')}"})
                    except Exception as e:
                        logger.error(f"Error parsing GetDescendantsOfInstance result: {e}")
                        output_content_dict = {"status": "success", "output": raw_mcp_result, "parsing_error": str(e)}
                        ConsoleFormatter.print_tool_result(raw_mcp_result)
                elif original_tool_name == "GetInstancesWithTag":
                    try:
                        # raw_mcp_result is already a dict here
                        inner_json_str = raw_mcp_result["content"][0]["text"]
                        data = json.loads(inner_json_str)
                        instances_list = data.get("instances", [])
                        output_content_dict = {
                           "status": "success",
                           "tool_message": data.get("message", f"Found {len(instances_list)} instances with tag '{data.get('tag_name')}'."),
                           "tag_name": data.get("tag_name"),
                           "instance_count": len(instances_list),
                           "instances": instances_list
                        }
                        ConsoleFormatter.print_tool_result({"status": "success", "message": f"GetInstancesWithTag processed for tag {data.get('tag_name')}"})
                    except Exception as e:
                        logger.error(f"Error parsing GetInstancesWithTag result: {e}")
                        output_content_dict = {"status": "success", "output": raw_mcp_result, "parsing_error": str(e)}
                        ConsoleFormatter.print_tool_result(raw_mcp_result)
                elif original_tool_name == "HasTag":
                    try:
                        # raw_mcp_result is already a dict here
                        inner_json_str = raw_mcp_result["content"][0]["text"]
                        data = json.loads(inner_json_str)
                        output_content_dict = {
                           "status": "success",
                           "tool_message": data.get("message", f"Tag '{data.get('tag_name')}' on '{data.get('instance_path')}' is {data.get('has_tag')}."),
                           "instance_path": data.get("instance_path"),
                           "tag_name": data.get("tag_name"),
                           "has_tag": data.get("has_tag")
                        }
                        ConsoleFormatter.print_tool_result({"status": "success", "message": f"HasTag processed for {data.get('instance_path')}"})
                    except Exception as e:
                        logger.error(f"Error parsing HasTag result: {e}")
                        output_content_dict = {"status": "success", "output": raw_mcp_result, "parsing_error": str(e)}
                        ConsoleFormatter.print_tool_result(raw_mcp_result)
                elif original_tool_name == "CreateInstance":
                    try:
                        # raw_mcp_result is already a dict here
                        inner_json_str = raw_mcp_result["content"][0]["text"]
                        data = json.loads(inner_json_str)
                        output_content_dict = {
                           "status": "success",
                           "tool_message": data.get("message"),
                           "instance_path": data.get("instance_path"),
                           "class_name": data.get("class_name")
                        }
                        ConsoleFormatter.print_tool_result({"status": "success", "message": f"CreateInstance processed: {data.get('message')}"})
                    except Exception as e:
                        logger.error(f"Error parsing CreateInstance result: {e}")
                        output_content_dict = {"status": "success", "output": raw_mcp_result, "parsing_error": str(e)}
                        ConsoleFormatter.print_tool_result(raw_mcp_result)
                elif original_tool_name == "DeleteInstance":
                    try:
                        # raw_mcp_result is already a dict here
                        inner_json_str = raw_mcp_result["content"][0]["text"]
                        data = json.loads(inner_json_str)
                        path_not_found = data.get("path_not_found")
                        output_content_dict = {
                           "status": "success_instance_not_found" if path_not_found else "success",
                           "tool_message": data.get("message"),
                           "deleted_path": data.get("deleted_path"),
                           "path_not_found": path_not_found
                        }
                        ConsoleFormatter.print_tool_result({"status": "success", "message": f"DeleteInstance processed: {data.get('message')}"})
                    except Exception as e:
                        logger.error(f"Error parsing DeleteInstance result: {e}")
                        output_content_dict = {"status": "success", "output": raw_mcp_result, "parsing_error": str(e)}
                        ConsoleFormatter.print_tool_result(raw_mcp_result)
                # --- Start of new comprehensive handlers ---
                elif original_tool_name in ["GetProperties", "GetInstanceProperties"]:
                    try:
                        # raw_mcp_result is already a dict here
                        inner_json_str = raw_mcp_result["content"][0]["text"]
                        data = json.loads(inner_json_str)
                        output_content_dict = {
                           "status": "success",
                           "tool_message": data.get("message", f"Properties fetched for {data.get('instance_path')}."),
                           "instance_path": data.get("instance_path"),
                           "properties": data.get("properties"),
                           "errors": data.get("errors")
                        }
                        ConsoleFormatter.print_tool_result({"status": "success", "tool_name": original_tool_name, "processed_message": f"Properties fetched for {data.get('instance_path')}"})
                    except Exception as e:
                        logger.error(f"Error parsing {original_tool_name} result: {e}")
                        output_content_dict = {"status": "success", "output": raw_mcp_result, "parsing_error_in_python": str(e)}
                        ConsoleFormatter.print_tool_result(raw_mcp_result)
                elif original_tool_name == "GetLightingProperty":
                    try:
                        # raw_mcp_result is already a dict here
                        inner_json_str = raw_mcp_result["content"][0]["text"]
                        data = json.loads(inner_json_str)
                        output_content_dict = {
                           "status": "success",
                           "tool_message": data.get("message", f"Lighting property {data.get('property_name')} fetched."),
                           "property_name": data.get("property_name"),
                           "value": data.get("value")
                        }
                        ConsoleFormatter.print_tool_result({"status": "success", "tool_name": original_tool_name, "processed_message": f"Lighting property {data.get('property_name')} fetched."})
                    except Exception as e:
                        logger.error(f"Error parsing {original_tool_name} result: {e}")
                        output_content_dict = {"status": "success", "output": raw_mcp_result, "parsing_error_in_python": str(e)}
                        ConsoleFormatter.print_tool_result(raw_mcp_result)
                elif original_tool_name == "GetWorkspaceProperty":
                    try:
                        # raw_mcp_result is already a dict here
                        inner_json_str = raw_mcp_result["content"][0]["text"]
                        data = json.loads(inner_json_str)
                        output_content_dict = {
                           "status": "success",
                           "tool_message": data.get("message", f"Workspace property {data.get('property_name')} fetched."),
                           "property_name": data.get("property_name"),
                           "value": data.get("value")
                        }
                        ConsoleFormatter.print_tool_result({"status": "success", "tool_name": original_tool_name, "processed_message": f"Workspace property {data.get('property_name')} fetched."})
                    except Exception as e:
                        logger.error(f"Error parsing {original_tool_name} result: {e}")
                        output_content_dict = {"status": "success", "output": raw_mcp_result, "parsing_error_in_python": str(e)}
                        ConsoleFormatter.print_tool_result(raw_mcp_result)
                elif original_tool_name == "GetMouseHitCFrame":
                    try:
                        # raw_mcp_result is already a dict here
                        inner_json_str = raw_mcp_result["content"][0]["text"]
                        data = json.loads(inner_json_str)
                        output_content_dict = {
                           "status": "success",
                           "tool_message": data.get("message", "Mouse hit CFrame processed."),
                           "instance_hit_path": data.get("instance_hit_path"),
                           "position": data.get("position"),
                           "cframe_components": data.get("cframe_components")
                        }
                        ConsoleFormatter.print_tool_result({"status": "success", "tool_name": original_tool_name, "processed_message": data.get("message", "Mouse hit CFrame processed.")})
                    except Exception as e:
                        logger.error(f"Error parsing {original_tool_name} result: {e}")
                        output_content_dict = {"status": "success", "output": raw_mcp_result, "parsing_error_in_python": str(e)}
                        ConsoleFormatter.print_tool_result(raw_mcp_result)
                elif original_tool_name == "GetMousePosition":
                    try:
                        # raw_mcp_result is already a dict here
                        inner_json_str = raw_mcp_result["content"][0]["text"]
                        data = json.loads(inner_json_str)
                        output_content_dict = {
                           "status": "success",
                           "tool_message": data.get("message", "Mouse position fetched."),
                           "x": data.get("x"),
                           "y": data.get("y"),
                           "viewport_size": data.get("viewport_size")
                        }
                        ConsoleFormatter.print_tool_result({"status": "success", "tool_name": original_tool_name, "processed_message": data.get("message", "Mouse position fetched.")})
                    except Exception as e:
                        logger.error(f"Error parsing {original_tool_name} result: {e}")
                        output_content_dict = {"status": "success", "output": raw_mcp_result, "parsing_error_in_python": str(e)}
                        ConsoleFormatter.print_tool_result(raw_mcp_result)
                elif original_tool_name == "GetPlayersInTeam":
                    try:
                        # raw_mcp_result is already a dict here
                        inner_json_str = raw_mcp_result["content"][0]["text"]
                        data = json.loads(inner_json_str)
                        players_list = data.get("players", [])
                        output_content_dict = {
                           "status": "success",
                           "tool_message": data.get("message", f"Players in team {data.get('team_name')} fetched."),
                           "team_name": data.get("team_name"),
                           "team_path": data.get("team_path"),
                           "player_count": len(players_list),
                           "players": players_list
                        }
                        ConsoleFormatter.print_tool_result({"status": "success", "tool_name": original_tool_name, "processed_message": f"Players in team {data.get('team_name')} fetched."})
                    except Exception as e:
                        logger.error(f"Error parsing {original_tool_name} result: {e}")
                        output_content_dict = {"status": "success", "output": raw_mcp_result, "parsing_error_in_python": str(e)}
                        ConsoleFormatter.print_tool_result(raw_mcp_result)
                elif original_tool_name == "GetProductInfo":
                    try:
                        # raw_mcp_result is already a dict here
                        inner_json_str = raw_mcp_result["content"][0]["text"]
                        data = json.loads(inner_json_str)
                        output_content_dict = {
                           "status": "success",
                           "tool_message": data.get("message", f"Product info for asset ID {data.get('asset_id')} fetched."),
                           "asset_id": data.get("asset_id"),
                           "info_type_used": data.get("info_type_used"),
                           "product_info": data.get("product_info")
                        }
                        ConsoleFormatter.print_tool_result({"status": "success", "tool_name": original_tool_name, "processed_message": f"Product info for asset ID {data.get('asset_id')} fetched."})
                    except Exception as e:
                        logger.error(f"Error parsing {original_tool_name} result: {e}")
                        output_content_dict = {"status": "success", "output": raw_mcp_result, "parsing_error_in_python": str(e)}
                        ConsoleFormatter.print_tool_result(raw_mcp_result)
                elif original_tool_name == "GetTeams":
                    try:
                        # raw_mcp_result is already a dict here
                        inner_json_str = raw_mcp_result["content"][0]["text"]
                        data = json.loads(inner_json_str)
                        output_content_dict = {
                           "status": "success",
                           "tool_message": data.get("message", "Teams fetched."),
                           "team_count": data.get("team_count"),
                           "teams": data.get("teams")
                        }
                        ConsoleFormatter.print_tool_result({"status": "success", "tool_name": original_tool_name, "processed_message": data.get("message", "Teams fetched.")})
                    except Exception as e:
                        logger.error(f"Error parsing {original_tool_name} result: {e}")
                        output_content_dict = {"status": "success", "output": raw_mcp_result, "parsing_error_in_python": str(e)}
                        ConsoleFormatter.print_tool_result(raw_mcp_result)
                elif original_tool_name == "GetTeleportData":
                    try:
                        # raw_mcp_result is already a dict here
                        inner_json_str = raw_mcp_result["content"][0]["text"]
                        data = json.loads(inner_json_str)
                        output_content_dict = {
                           "status": "success",
                           "tool_message": data.get("message", "Teleport data fetched."),
                           "teleport_data": data.get("teleport_data"),
                           "source_place_id": data.get("source_place_id")
                        }
                        ConsoleFormatter.print_tool_result({"status": "success", "tool_name": original_tool_name, "processed_message": data.get("message", "Teleport data fetched.")})
                    except Exception as e:
                        logger.error(f"Error parsing {original_tool_name} result: {e}")
                        output_content_dict = {"status": "success", "output": raw_mcp_result, "parsing_error_in_python": str(e)}
                        ConsoleFormatter.print_tool_result(raw_mcp_result)
                elif original_tool_name == "AddDebrisItem":
                    try:
                        # raw_mcp_result is already a dict here
                        inner_json_str = raw_mcp_result["content"][0]["text"]
                        data = json.loads(inner_json_str)
                        output_content_dict = {
                           "status": "success",
                           "tool_message": data.get("message"),
                           "instance_path": data.get("instance_path"),
                           "lifetime": data.get("lifetime")
                        }
                        ConsoleFormatter.print_tool_result({"status": "success", "tool_name": original_tool_name, "processed_message": data.get("message")})
                    except Exception as e:
                        logger.error(f"Error parsing {original_tool_name} result: {e}")
                        output_content_dict = {"status": "success", "output": raw_mcp_result, "parsing_error_in_python": str(e)}
                        ConsoleFormatter.print_tool_result(raw_mcp_result)
                elif original_tool_name == "AddTag":
                    try:
                        # raw_mcp_result is already a dict here
                        inner_json_str = raw_mcp_result["content"][0]["text"]
                        data = json.loads(inner_json_str)
                        output_content_dict = {
                           "status": "success",
                           "tool_message": data.get("message"),
                           "instance_path": data.get("instance_path"),
                           "tag_name": data.get("tag_name")
                        }
                        ConsoleFormatter.print_tool_result({"status": "success", "tool_name": original_tool_name, "processed_message": data.get("message")})
                    except Exception as e:
                        logger.error(f"Error parsing {original_tool_name} result: {e}")
                        output_content_dict = {"status": "success", "output": raw_mcp_result, "parsing_error_in_python": str(e)}
                        ConsoleFormatter.print_tool_result(raw_mcp_result)
                elif original_tool_name == "CallInstanceMethod":
                    try:
                        # raw_mcp_result is already a dict here
                        inner_json_str = raw_mcp_result["content"][0]["text"]
                        data = json.loads(inner_json_str)
                        output_content_dict = {
                           "status": "success",
                           "tool_message": data.get("message"),
                           "results": data.get("results")
                        }
                        ConsoleFormatter.print_tool_result({"status": "success", "tool_name": original_tool_name, "processed_message": data.get("message")})
                    except Exception as e:
                        logger.error(f"Error parsing {original_tool_name} result: {e}")
                        output_content_dict = {"status": "success", "output": raw_mcp_result, "parsing_error_in_python": str(e)}
                        ConsoleFormatter.print_tool_result(raw_mcp_result)
                elif original_tool_name == "CreateGuiElement":
                    try:
                        # raw_mcp_result is already a dict here
                        inner_json_str = raw_mcp_result["content"][0]["text"]
                        data = json.loads(inner_json_str)
                        output_content_dict = {
                           "status": "success",
                           "tool_message": data.get("message"),
                           "element_path": data.get("element_path"),
                           "element_type": data.get("element_type"),
                           "parent_path_used": data.get("parent_path_used")
                        }
                        ConsoleFormatter.print_tool_result({"status": "success", "tool_name": original_tool_name, "processed_message": data.get("message")})
                    except Exception as e:
                        logger.error(f"Error parsing {original_tool_name} result: {e}")
                        output_content_dict = {"status": "success", "output": raw_mcp_result, "parsing_error_in_python": str(e)}
                        ConsoleFormatter.print_tool_result(raw_mcp_result)
                elif original_tool_name == "CreateProximityPrompt":
                    try:
                        # raw_mcp_result is already a dict here
                        inner_json_str = raw_mcp_result["content"][0]["text"]
                        data = json.loads(inner_json_str)
                        output_content_dict = {
                           "status": "success",
                           "tool_message": data.get("message"),
                           "prompt_path": data.get("prompt_path"),
                           "action_text": data.get("action_text"),
                           "object_text": data.get("object_text"),
                           "max_activation_distance": data.get("max_activation_distance")
                        }
                        ConsoleFormatter.print_tool_result({"status": "success", "tool_name": original_tool_name, "processed_message": data.get("message")})
                    except Exception as e:
                        logger.error(f"Error parsing {original_tool_name} result: {e}")
                        output_content_dict = {"status": "success", "output": raw_mcp_result, "parsing_error_in_python": str(e)}
                        ConsoleFormatter.print_tool_result(raw_mcp_result)
                elif original_tool_name == "CreateTeam":
                    try:
                        # raw_mcp_result is already a dict here
                        inner_json_str = raw_mcp_result["content"][0]["text"]
                        data = json.loads(inner_json_str)
                        output_content_dict = {
                           "status": "success",
                           "tool_message": data.get("message"),
                           "team_name": data.get("team_name"),
                           "team_color": data.get("team_color"),
                           "auto_assignable": data.get("auto_assignable"),
                           "team_path": data.get("team_path")
                        }
                        ConsoleFormatter.print_tool_result({"status": "success", "tool_name": original_tool_name, "processed_message": data.get("message")})
                    except Exception as e:
                        logger.error(f"Error parsing {original_tool_name} result: {e}")
                        output_content_dict = {"status": "success", "output": raw_mcp_result, "parsing_error_in_python": str(e)}
                        ConsoleFormatter.print_tool_result(raw_mcp_result)
                elif original_tool_name == "CreateTextChannel":
                    try:
                        # raw_mcp_result is already a dict here
                        inner_json_str = raw_mcp_result["content"][0]["text"]
                        data = json.loads(inner_json_str)
                        output_content_dict = {
                           "status": "success",
                           "tool_message": data.get("message"),
                           "channel_name": data.get("channel_name"),
                           "channel_path": data.get("channel_path")
                        }
                        ConsoleFormatter.print_tool_result({"status": "success", "tool_name": original_tool_name, "processed_message": data.get("message")})
                    except Exception as e:
                        logger.error(f"Error parsing {original_tool_name} result: {e}")
                        output_content_dict = {"status": "success", "output": raw_mcp_result, "parsing_error_in_python": str(e)}
                        ConsoleFormatter.print_tool_result(raw_mcp_result)
                elif original_tool_name == "IncrementData":
                    try:
                        # raw_mcp_result is already a dict here
                        inner_json_str = raw_mcp_result["content"][0]["text"]
                        data = json.loads(inner_json_str)
                        output_content_dict = {
                           "status": "success",
                           "tool_message": data.get("message"),
                           "store_name": data.get("store_name"),
                           "key": data.get("key"),
                           "new_value": data.get("new_value"),
                           "incremented_by": data.get("incremented_by")
                        }
                        ConsoleFormatter.print_tool_result({"status": "success", "tool_name": original_tool_name, "processed_message": data.get("message")})
                    except Exception as e:
                        logger.error(f"Error parsing {original_tool_name} result: {e}")
                        output_content_dict = {"status": "success", "output": raw_mcp_result, "parsing_error_in_python": str(e)}
                        ConsoleFormatter.print_tool_result(raw_mcp_result)
                elif original_tool_name == "IsKeyDown":
                    try:
                        # raw_mcp_result is already a dict here
                        inner_json_str = raw_mcp_result["content"][0]["text"]
                        data = json.loads(inner_json_str)
                        output_content_dict = {
                           "status": "success",
                           "tool_message": data.get("message"),
                           "key_code_used": data.get("key_code_used"),
                           "is_down": data.get("is_down")
                        }
                        ConsoleFormatter.print_tool_result({"status": "success", "tool_name": original_tool_name, "processed_message": data.get("message")})
                    except Exception as e:
                        logger.error(f"Error parsing {original_tool_name} result: {e}")
                        output_content_dict = {"status": "success", "output": raw_mcp_result, "parsing_error_in_python": str(e)}
                        ConsoleFormatter.print_tool_result(raw_mcp_result)
                elif original_tool_name == "IsMouseButtonDown":
                    try:
                        # raw_mcp_result is already a dict here
                        inner_json_str = raw_mcp_result["content"][0]["text"]
                        data = json.loads(inner_json_str)
                        output_content_dict = {
                           "status": "success",
                           "tool_message": data.get("message"),
                           "mouse_button_checked": data.get("mouse_button_checked"),
                           "is_down": data.get("is_down")
                        }
                        ConsoleFormatter.print_tool_result({"status": "success", "tool_name": original_tool_name, "processed_message": data.get("message")})
                    except Exception as e:
                        logger.error(f"Error parsing {original_tool_name} result: {e}")
                        output_content_dict = {"status": "success", "output": raw_mcp_result, "parsing_error_in_python": str(e)}
                        ConsoleFormatter.print_tool_result(raw_mcp_result)
                elif original_tool_name == "KickPlayer":
                    try:
                        # raw_mcp_result is already a dict here
                        inner_json_str = raw_mcp_result["content"][0]["text"]
                        data = json.loads(inner_json_str)
                        output_content_dict = {
                           "status": "success",
                           "tool_message": data.get("message"),
                           "kicked_player_name": data.get("kicked_player_name"),
                           "kick_message_used": data.get("kick_message_used")
                        }
                        ConsoleFormatter.print_tool_result({"status": "success", "tool_name": original_tool_name, "processed_message": data.get("message")})
                    except Exception as e:
                        logger.error(f"Error parsing {original_tool_name} result: {e}")
                        output_content_dict = {"status": "success", "output": raw_mcp_result, "parsing_error_in_python": str(e)}
                        ConsoleFormatter.print_tool_result(raw_mcp_result)
                elif original_tool_name == "LoadAssetById":
                    try:
                        # raw_mcp_result is already a dict here
                        inner_json_str = raw_mcp_result["content"][0]["text"]
                        data = json.loads(inner_json_str)
                        output_content_dict = {
                           "status": "success",
                           "tool_message": data.get("message"),
                           "asset_path": data.get("asset_path"),
                           "asset_id": data.get("asset_id"),
                           "asset_class_name": data.get("asset_class_name")
                        }
                        ConsoleFormatter.print_tool_result({"status": "success", "tool_name": original_tool_name, "processed_message": data.get("message")})
                    except Exception as e:
                        logger.error(f"Error parsing {original_tool_name} result: {e}")
                        output_content_dict = {"status": "success", "output": raw_mcp_result, "parsing_error_in_python": str(e)}
                        ConsoleFormatter.print_tool_result(raw_mcp_result)
                elif original_tool_name == "LoadData":
                    try:
                        # raw_mcp_result is already a dict here
                        inner_json_str = raw_mcp_result["content"][0]["text"]
                        data = json.loads(inner_json_str)
                        output_content_dict = {
                           "status": "success",
                           "tool_message": data.get("message"),
                           "store_name": data.get("store_name"),
                           "key": data.get("key"),
                           "data": data.get("data")
                        }
                        ConsoleFormatter.print_tool_result({"status": "success", "tool_name": original_tool_name, "processed_message": data.get("message")})
                    except Exception as e:
                        logger.error(f"Error parsing {original_tool_name} result: {e}")
                        output_content_dict = {"status": "success", "output": raw_mcp_result, "parsing_error_in_python": str(e)}
                        ConsoleFormatter.print_tool_result(raw_mcp_result)
                elif original_tool_name == "PlaySoundId":
                    try:
                        # raw_mcp_result is already a dict here
                        inner_json_str = raw_mcp_result["content"][0]["text"]
                        data = json.loads(inner_json_str)
                        output_content_dict = {
                           "status": "success",
                           "tool_message": data.get("message"),
                           "sound_path": data.get("sound_path"),
                           "sound_id": data.get("sound_id"),
                           "is_playing": data.get("is_playing"),
                           "duration": data.get("duration"),
                           "details": data.get("details")
                        }
                        ConsoleFormatter.print_tool_result({"status": "success", "tool_name": original_tool_name, "processed_message": data.get("message")})
                    except Exception as e:
                        logger.error(f"Error parsing {original_tool_name} result: {e}")
                        output_content_dict = {"status": "success", "output": raw_mcp_result, "parsing_error_in_python": str(e)}
                        ConsoleFormatter.print_tool_result(raw_mcp_result)
                elif original_tool_name == "PromptPurchase":
                    try:
                        # raw_mcp_result is already a dict here
                        inner_json_str = raw_mcp_result["content"][0]["text"]
                        data = json.loads(inner_json_str)
                        output_content_dict = {
                           "status": "success",
                           "tool_message": data.get("message"),
                           "player_name": data.get("player_name"),
                           "asset_id": data.get("asset_id"),
                           "purchase_type_prompted": data.get("purchase_type_prompted")
                        }
                        ConsoleFormatter.print_tool_result({"status": "success", "tool_name": original_tool_name, "processed_message": data.get("message")})
                    except Exception as e:
                        logger.error(f"Error parsing {original_tool_name} result: {e}")
                        output_content_dict = {"status": "success", "output": raw_mcp_result, "parsing_error_in_python": str(e)}
                        ConsoleFormatter.print_tool_result(raw_mcp_result)
                elif original_tool_name == "RemoveData":
                    try:
                        # raw_mcp_result is already a dict here
                        inner_json_str = raw_mcp_result["content"][0]["text"]
                        data = json.loads(inner_json_str)
                        output_content_dict = {
                           "status": "success",
                           "tool_message": data.get("message"),
                           "store_name": data.get("store_name"),
                           "key": data.get("key")
                        }
                        ConsoleFormatter.print_tool_result({"status": "success", "tool_name": original_tool_name, "processed_message": data.get("message")})
                    except Exception as e:
                        logger.error(f"Error parsing {original_tool_name} result: {e}")
                        output_content_dict = {"status": "success", "output": raw_mcp_result, "parsing_error_in_python": str(e)}
                        ConsoleFormatter.print_tool_result(raw_mcp_result)
                elif original_tool_name == "RunScript": # Corresponds to CreateScriptResultData
                    try:
                        # raw_mcp_result is already a dict here
                        inner_json_str = raw_mcp_result["content"][0]["text"]
                        data = json.loads(inner_json_str)
                        output_content_dict = {
                           "status": "success",
                           "tool_message": data.get("message"),
                           "script_path": data.get("script_path"),
                           "script_type": data.get("script_type"),
                           "initially_disabled": data.get("initially_disabled")
                        }
                        ConsoleFormatter.print_tool_result({"status": "success", "tool_name": original_tool_name, "processed_message": data.get("message")})
                    except Exception as e:
                        logger.error(f"Error parsing {original_tool_name} result: {e}")
                        output_content_dict = {"status": "success", "output": raw_mcp_result, "parsing_error_in_python": str(e)}
                        ConsoleFormatter.print_tool_result(raw_mcp_result)
                elif original_tool_name == "SaveData":
                    try:
                        # raw_mcp_result is already a dict here
                        inner_json_str = raw_mcp_result["content"][0]["text"]
                        data = json.loads(inner_json_str)
                        output_content_dict = {
                           "status": "success",
                           "tool_message": data.get("message"),
                           "store_name": data.get("store_name"),
                           "key": data.get("key")
                        }
                        ConsoleFormatter.print_tool_result({"status": "success", "tool_name": original_tool_name, "processed_message": data.get("message")})
                    except Exception as e:
                        logger.error(f"Error parsing {original_tool_name} result: {e}")
                        output_content_dict = {"status": "success", "output": raw_mcp_result, "parsing_error_in_python": str(e)}
                        ConsoleFormatter.print_tool_result(raw_mcp_result)
                elif original_tool_name == "SelectInstances":
                    try:
                        # raw_mcp_result is already a dict here
                        inner_json_str = raw_mcp_result["content"][0]["text"]
                        data = json.loads(inner_json_str)
                        output_content_dict = {
                           "status": "success",
                           "tool_message": data.get("message"),
                           "selected_paths": data.get("selected_paths"),
                           "selection_count": data.get("selection_count"),
                           "errors_finding_paths": data.get("errors_finding_paths")
                        }
                        ConsoleFormatter.print_tool_result({"status": "success", "tool_name": original_tool_name, "processed_message": data.get("message")})
                    except Exception as e:
                        logger.error(f"Error parsing {original_tool_name} result: {e}")
                        output_content_dict = {"status": "success", "output": raw_mcp_result, "parsing_error_in_python": str(e)}
                        ConsoleFormatter.print_tool_result(raw_mcp_result)
                elif original_tool_name == "SendChatMessage":
                    try:
                        # raw_mcp_result is already a dict here
                        inner_json_str = raw_mcp_result["content"][0]["text"]
                        data = json.loads(inner_json_str)
                        output_content_dict = {
                           "status": "success",
                           "tool_message": data.get("message"),
                           "message_sent": data.get("message_sent"),
                           "channel_used": data.get("channel_used"),
                           "speaker_used": data.get("speaker_used")
                        }
                        ConsoleFormatter.print_tool_result({"status": "success", "tool_name": original_tool_name, "processed_message": data.get("message")})
                    except Exception as e:
                        logger.error(f"Error parsing {original_tool_name} result: {e}")
                        output_content_dict = {"status": "success", "output": raw_mcp_result, "parsing_error_in_python": str(e)}
                        ConsoleFormatter.print_tool_result(raw_mcp_result)
                elif original_tool_name in ["SetInstanceProperties", "SetProperties"]:
                    try:
                        # raw_mcp_result is already a dict here
                        inner_json_str = raw_mcp_result["content"][0]["text"]
                        data = json.loads(inner_json_str)
                        output_content_dict = {
                           "status": "success",
                           "tool_message": data.get("message"),
                           "instance_path": data.get("instance_path"),
                           "results": data.get("results") # List of PropertyWriteResult
                        }
                        ConsoleFormatter.print_tool_result({"status": "success", "tool_name": original_tool_name, "processed_message": data.get("message")})
                    except Exception as e:
                        logger.error(f"Error parsing {original_tool_name} result: {e}")
                        output_content_dict = {"status": "success", "output": raw_mcp_result, "parsing_error_in_python": str(e)}
                        ConsoleFormatter.print_tool_result(raw_mcp_result)
                elif original_tool_name == "SetLightingProperty":
                    try:
                        # raw_mcp_result is already a dict here
                        inner_json_str = raw_mcp_result["content"][0]["text"]
                        data = json.loads(inner_json_str)
                        output_content_dict = {
                           "status": "success",
                           "tool_message": data.get("message", f"Lighting property {data.get('property_name')} set."),
                           "property_name": data.get("property_name"),
                           "new_value_set": data.get("new_value_set")
                        }
                        ConsoleFormatter.print_tool_result({"status": "success", "tool_name": original_tool_name, "processed_message": f"Lighting property {data.get('property_name')} set."})
                    except Exception as e:
                        logger.error(f"Error parsing {original_tool_name} result: {e}")
                        output_content_dict = {"status": "success", "output": raw_mcp_result, "parsing_error_in_python": str(e)}
                        ConsoleFormatter.print_tool_result(raw_mcp_result)
                elif original_tool_name == "SetWorkspaceProperty":
                    try:
                        # raw_mcp_result is already a dict here
                        inner_json_str = raw_mcp_result["content"][0]["text"]
                        data = json.loads(inner_json_str)
                        output_content_dict = {
                           "status": "success",
                           "tool_message": data.get("message", f"Workspace property {data.get('property_name')} set."),
                           "property_name": data.get("property_name"),
                           "new_value_set": data.get("new_value_set")
                        }
                        ConsoleFormatter.print_tool_result({"status": "success", "tool_name": original_tool_name, "processed_message": f"Workspace property {data.get('property_name')} set."})
                    except Exception as e:
                        logger.error(f"Error parsing {original_tool_name} result: {e}")
                        output_content_dict = {"status": "success", "output": raw_mcp_result, "parsing_error_in_python": str(e)}
                        ConsoleFormatter.print_tool_result(raw_mcp_result)
                elif original_tool_name == "TeleportPlayerToPlace": # This one might have a more complex Luau return
                    try:
                        # raw_mcp_result is already a dict here
                        inner_json_str = raw_mcp_result["content"][0]["text"]
                        data = json.loads(inner_json_str) # Assuming Luau returns a table with relevant fields
                        output_content_dict = {
                           "status": "success",
                           "tool_message": data.get("message", "Teleport initiated."),
                           "players_teleported_paths": data.get("players_teleported_paths"), # Example field
                           "place_id": data.get("place_id"),
                           "job_id": data.get("job_id"),
                           "teleport_data_sent": data.get("teleport_data_sent")
                        }
                        ConsoleFormatter.print_tool_result({"status": "success", "tool_name": original_tool_name, "processed_message": data.get("message", "Teleport initiated.")})
                    except Exception as e:
                        logger.error(f"Error parsing {original_tool_name} result: {e}")
                        output_content_dict = {"status": "success", "output": raw_mcp_result, "parsing_error_in_python": str(e)}
                        ConsoleFormatter.print_tool_result(raw_mcp_result)
                elif original_tool_name == "TweenProperties":
                    try:
                        # raw_mcp_result is already a dict here
                        inner_json_str = raw_mcp_result["content"][0]["text"]
                        data = json.loads(inner_json_str)
                        output_content_dict = {
                           "status": "success",
                           "tool_message": data.get("message"),
                           "instance_path": data.get("instance_path"),
                           "duration": data.get("duration"),
                           "easing_style_used": data.get("easing_style_used"),
                           "easing_direction_used": data.get("easing_direction_used"),
                           "properties_goal_summary": str(data.get("properties_goal")) # Keep it summarized
                        }
                        ConsoleFormatter.print_tool_result({"status": "success", "tool_name": original_tool_name, "processed_message": data.get("message")})
                    except Exception as e:
                        logger.error(f"Error parsing {original_tool_name} result: {e}")
                        output_content_dict = {"status": "success", "output": raw_mcp_result, "parsing_error_in_python": str(e)}
                        ConsoleFormatter.print_tool_result(raw_mcp_result)
                # --- End of new comprehensive handlers ---
                elif original_tool_name == "RunCode":
                    try:
                        # raw_mcp_result is already a dict here
                        inner_json_str = raw_mcp_result["content"][0]["text"]
                        data = json.loads(inner_json_str)
                        output_content_dict = {
                            "status": "success",
                            "tool_message": data.get("message", "Code executed.") + " The command has been processed and its output is included.",
                            "explicit_completion_notice": "This RunCode command is now complete. Do not call it again unless the user makes a new request to run code.",
                            "return_values": data.get("return_values"),
                            "output": data.get("output")
                        }
                        ConsoleFormatter.print_tool_result({"status": "success", "tool_name": original_tool_name, "processed_message": data.get("message", "RunCode processed.")})
                    except Exception as e:
                        logger.error(f"Error parsing {original_tool_name} result: {e}")
                        output_content_dict = {"status": "success", "output": raw_mcp_result, "parsing_error_in_python": str(e)}
                        ConsoleFormatter.print_tool_result(raw_mcp_result)
                else:
                    # For other tools, keep original behavior
                    output_content_dict = {"status": "success", "output": raw_mcp_result}
                    ConsoleFormatter.print_tool_result(raw_mcp_result)
            elif "error" in mcp_response: # Error from the Luau tool execution
>>>>>>> a92e7d19
                error_data = mcp_response["error"]
                output_content_dict = {"status": "error", "details": error_data}
                ConsoleFormatter.print_tool_error(error_data) # Pass the whole error_data dict
            else: # Unexpected response from MCP server
                output_content_dict = {"status": "unknown_response", "raw": mcp_response}
                ConsoleFormatter.print_tool_error(output_content_dict)
        except MCPConnectionError as e: # Raised by mcp_client.send_request
            logger.error(f"MCP Connection Error during tool '{original_tool_name}' (mcp: '{mcp_tool_name}'): {e}")
            output_content_dict = {"status": "error", "details": f"MCP Connection Error: {e}"}
            ConsoleFormatter.print_tool_error(output_content_dict) # Show error in console
        except asyncio.TimeoutError: # From mcp_client.send_request (if it re-raises it)
            logger.error(f"Tool call '{original_tool_name}' (mcp: '{mcp_tool_name}') timed out.")
            output_content_dict = {"status": "error", "details": "Request to Roblox Studio timed out."}
            ConsoleFormatter.print_tool_error(output_content_dict)
        except Exception as e: # Other unexpected errors
            logger.error(f"Unhandled error executing tool '{original_tool_name}' (mcp: '{mcp_tool_name}'): {e}", exc_info=True)
            output_content_dict = {"status": "error", "details": f"An internal broker error occurred: {e}"}
            ConsoleFormatter.print_tool_error(output_content_dict)

        # II.2. Return a dictionary using the original tool name
        return {"name": original_tool_name, "response": output_content_dict}<|MERGE_RESOLUTION|>--- conflicted
+++ resolved
@@ -117,13 +117,9 @@
             )
         ),
         types.FunctionDeclaration(
-<<<<<<< HEAD
+
             name="GetInstanceProperties",
-=======
-
-            name="GetInstanceProperties",
-
->>>>>>> a92e7d19
+
             description="Retrieves properties of an existing Roblox instance. If 'property_names' is provided, only those are fetched. Otherwise, many common scriptable properties are returned. Returns a dictionary of property names and their values. Complex types will be returned in their described dictionary/string formats.",
             parameters=types.Schema(
                 type=types.Type.OBJECT,
@@ -1041,7 +1037,7 @@
                 else:
                     # No error flagged by Luau, so inner_text should be a JSON string.
                     try:
-<<<<<<< HEAD
+
                         data = json.loads(inner_text)
                         # --- Start of specific tool success parsing ---
                         if original_tool_name == "get_selection":
@@ -1049,17 +1045,7 @@
                                "selected_instances" in data and \
                                isinstance(data["selected_instances"], list) and \
                                not data["selected_instances"]:
-=======
-                        # raw_mcp_result is already a dict here
-                        if isinstance(raw_mcp_result, dict) and raw_mcp_result.get("content"):
-                            # Second level parse (the text part of the content)
-                            inner_json_str = raw_mcp_result["content"][0]["text"]
-                            parsed_inner_result = json.loads(inner_json_str)
-                            if isinstance(parsed_inner_result, dict) and \
-                               "selected_instances" in parsed_inner_result and \
-                               isinstance(parsed_inner_result["selected_instances"], list) and \
-                               not parsed_inner_result["selected_instances"]:
->>>>>>> a92e7d19
+
                                 output_content_dict = {
                                     "status": "success",
                                     "message": "No instances are currently selected in Roblox Studio.",
@@ -1067,7 +1053,7 @@
                                     "selected_instances_paths": []
                                 }
                                 ConsoleFormatter.print_tool_result({"status": "success", "message": "No instances selected (processed by Python agent)."})
-<<<<<<< HEAD
+
                             else: # Assumes 'data' itself is the expected output if not empty selection.
                                 output_content_dict = {"status": "success", "output": data}
                                 ConsoleFormatter.print_tool_result(data)
@@ -1265,740 +1251,7 @@
                         ConsoleFormatter.print_tool_error(output_content_dict)
 
             elif "error" in mcp_response: # Error from the MCP server itself (e.g. tool not found by MCP)
-=======
-                            else:
-                                # Not an empty selection, or unexpected structure, pass original result
-                                output_content_dict = {"status": "success", "output": raw_mcp_result}
-                                ConsoleFormatter.print_tool_result(raw_mcp_result)
-                        else:
-                            # Unexpected outer structure, pass original result
-                            output_content_dict = {"status": "success", "output": raw_mcp_result}
-                            ConsoleFormatter.print_tool_result(raw_mcp_result)
-                    except Exception as e:
-                        # Parsing failed, pass original result
-                        logger.error(f"Error parsing get_selection result: {e}")
-                        output_content_dict = {"status": "success", "output": raw_mcp_result, "parsing_error": str(e)}
-                        ConsoleFormatter.print_tool_result(raw_mcp_result) # Or a specific error message
-                elif original_tool_name == "FindFirstChildMatching":
-                    try:
-                        # raw_mcp_result is already a dict here
-                        inner_json_str = raw_mcp_result["content"][0]["text"]
-                        data = json.loads(inner_json_str)
-                        output_content_dict = {
-                           "status": "success",
-                           "tool_message": data.get("message", ""),
-                           "parent_path": data.get("parent_path"),
-                           "child_name_searched": data.get("child_name_searched"),
-                           "recursive_search": data.get("recursive_search"),
-                           "child_found": bool(data.get("found_child_path")),
-                           "found_child_path": data.get("found_child_path"),
-                           "found_child_class_name": data.get("found_child_class_name")
-                        }
-                        ConsoleFormatter.print_tool_result({"status": "success", "message": f"FindFirstChildMatching processed: {data.get('message', '')}"})
-                    except Exception as e:
-                        logger.error(f"Error parsing FindFirstChildMatching result: {e}")
-                        output_content_dict = {"status": "success", "output": raw_mcp_result, "parsing_error": str(e)}
-                        ConsoleFormatter.print_tool_result(raw_mcp_result)
-                elif original_tool_name == "GetChildrenOfInstance":
-                    try:
-                        # raw_mcp_result is already a dict here
-                        inner_json_str = raw_mcp_result["content"][0]["text"]
-                        data = json.loads(inner_json_str)
-                        children_list = data.get("children", [])
-                        output_content_dict = {
-                           "status": "success",
-                           "tool_message": data.get("message", f"Found {len(children_list)} children for {data.get('instance_path')}."),
-                           "instance_path": data.get("instance_path"),
-                           "children_count": len(children_list),
-                           "children": children_list
-                        }
-                        ConsoleFormatter.print_tool_result({"status": "success", "message": f"GetChildrenOfInstance processed for {data.get('instance_path')}"})
-                    except Exception as e:
-                        logger.error(f"Error parsing GetChildrenOfInstance result: {e}")
-                        output_content_dict = {"status": "success", "output": raw_mcp_result, "parsing_error": str(e)}
-                        ConsoleFormatter.print_tool_result(raw_mcp_result)
-                elif original_tool_name == "GetDescendantsOfInstance":
-                    try:
-                        # raw_mcp_result is already a dict here
-                        inner_json_str = raw_mcp_result["content"][0]["text"]
-                        data = json.loads(inner_json_str)
-                        descendants_list = data.get("descendants", [])
-                        output_content_dict = {
-                           "status": "success",
-                           "tool_message": data.get("message", f"Found {len(descendants_list)} descendants for {data.get('instance_path')}."),
-                           "instance_path": data.get("instance_path"),
-                           "descendants_count": len(descendants_list),
-                           "descendants": descendants_list
-                        }
-                        ConsoleFormatter.print_tool_result({"status": "success", "message": f"GetDescendantsOfInstance processed for {data.get('instance_path')}"})
-                    except Exception as e:
-                        logger.error(f"Error parsing GetDescendantsOfInstance result: {e}")
-                        output_content_dict = {"status": "success", "output": raw_mcp_result, "parsing_error": str(e)}
-                        ConsoleFormatter.print_tool_result(raw_mcp_result)
-                elif original_tool_name == "GetInstancesWithTag":
-                    try:
-                        # raw_mcp_result is already a dict here
-                        inner_json_str = raw_mcp_result["content"][0]["text"]
-                        data = json.loads(inner_json_str)
-                        instances_list = data.get("instances", [])
-                        output_content_dict = {
-                           "status": "success",
-                           "tool_message": data.get("message", f"Found {len(instances_list)} instances with tag '{data.get('tag_name')}'."),
-                           "tag_name": data.get("tag_name"),
-                           "instance_count": len(instances_list),
-                           "instances": instances_list
-                        }
-                        ConsoleFormatter.print_tool_result({"status": "success", "message": f"GetInstancesWithTag processed for tag {data.get('tag_name')}"})
-                    except Exception as e:
-                        logger.error(f"Error parsing GetInstancesWithTag result: {e}")
-                        output_content_dict = {"status": "success", "output": raw_mcp_result, "parsing_error": str(e)}
-                        ConsoleFormatter.print_tool_result(raw_mcp_result)
-                elif original_tool_name == "HasTag":
-                    try:
-                        # raw_mcp_result is already a dict here
-                        inner_json_str = raw_mcp_result["content"][0]["text"]
-                        data = json.loads(inner_json_str)
-                        output_content_dict = {
-                           "status": "success",
-                           "tool_message": data.get("message", f"Tag '{data.get('tag_name')}' on '{data.get('instance_path')}' is {data.get('has_tag')}."),
-                           "instance_path": data.get("instance_path"),
-                           "tag_name": data.get("tag_name"),
-                           "has_tag": data.get("has_tag")
-                        }
-                        ConsoleFormatter.print_tool_result({"status": "success", "message": f"HasTag processed for {data.get('instance_path')}"})
-                    except Exception as e:
-                        logger.error(f"Error parsing HasTag result: {e}")
-                        output_content_dict = {"status": "success", "output": raw_mcp_result, "parsing_error": str(e)}
-                        ConsoleFormatter.print_tool_result(raw_mcp_result)
-                elif original_tool_name == "CreateInstance":
-                    try:
-                        # raw_mcp_result is already a dict here
-                        inner_json_str = raw_mcp_result["content"][0]["text"]
-                        data = json.loads(inner_json_str)
-                        output_content_dict = {
-                           "status": "success",
-                           "tool_message": data.get("message"),
-                           "instance_path": data.get("instance_path"),
-                           "class_name": data.get("class_name")
-                        }
-                        ConsoleFormatter.print_tool_result({"status": "success", "message": f"CreateInstance processed: {data.get('message')}"})
-                    except Exception as e:
-                        logger.error(f"Error parsing CreateInstance result: {e}")
-                        output_content_dict = {"status": "success", "output": raw_mcp_result, "parsing_error": str(e)}
-                        ConsoleFormatter.print_tool_result(raw_mcp_result)
-                elif original_tool_name == "DeleteInstance":
-                    try:
-                        # raw_mcp_result is already a dict here
-                        inner_json_str = raw_mcp_result["content"][0]["text"]
-                        data = json.loads(inner_json_str)
-                        path_not_found = data.get("path_not_found")
-                        output_content_dict = {
-                           "status": "success_instance_not_found" if path_not_found else "success",
-                           "tool_message": data.get("message"),
-                           "deleted_path": data.get("deleted_path"),
-                           "path_not_found": path_not_found
-                        }
-                        ConsoleFormatter.print_tool_result({"status": "success", "message": f"DeleteInstance processed: {data.get('message')}"})
-                    except Exception as e:
-                        logger.error(f"Error parsing DeleteInstance result: {e}")
-                        output_content_dict = {"status": "success", "output": raw_mcp_result, "parsing_error": str(e)}
-                        ConsoleFormatter.print_tool_result(raw_mcp_result)
-                # --- Start of new comprehensive handlers ---
-                elif original_tool_name in ["GetProperties", "GetInstanceProperties"]:
-                    try:
-                        # raw_mcp_result is already a dict here
-                        inner_json_str = raw_mcp_result["content"][0]["text"]
-                        data = json.loads(inner_json_str)
-                        output_content_dict = {
-                           "status": "success",
-                           "tool_message": data.get("message", f"Properties fetched for {data.get('instance_path')}."),
-                           "instance_path": data.get("instance_path"),
-                           "properties": data.get("properties"),
-                           "errors": data.get("errors")
-                        }
-                        ConsoleFormatter.print_tool_result({"status": "success", "tool_name": original_tool_name, "processed_message": f"Properties fetched for {data.get('instance_path')}"})
-                    except Exception as e:
-                        logger.error(f"Error parsing {original_tool_name} result: {e}")
-                        output_content_dict = {"status": "success", "output": raw_mcp_result, "parsing_error_in_python": str(e)}
-                        ConsoleFormatter.print_tool_result(raw_mcp_result)
-                elif original_tool_name == "GetLightingProperty":
-                    try:
-                        # raw_mcp_result is already a dict here
-                        inner_json_str = raw_mcp_result["content"][0]["text"]
-                        data = json.loads(inner_json_str)
-                        output_content_dict = {
-                           "status": "success",
-                           "tool_message": data.get("message", f"Lighting property {data.get('property_name')} fetched."),
-                           "property_name": data.get("property_name"),
-                           "value": data.get("value")
-                        }
-                        ConsoleFormatter.print_tool_result({"status": "success", "tool_name": original_tool_name, "processed_message": f"Lighting property {data.get('property_name')} fetched."})
-                    except Exception as e:
-                        logger.error(f"Error parsing {original_tool_name} result: {e}")
-                        output_content_dict = {"status": "success", "output": raw_mcp_result, "parsing_error_in_python": str(e)}
-                        ConsoleFormatter.print_tool_result(raw_mcp_result)
-                elif original_tool_name == "GetWorkspaceProperty":
-                    try:
-                        # raw_mcp_result is already a dict here
-                        inner_json_str = raw_mcp_result["content"][0]["text"]
-                        data = json.loads(inner_json_str)
-                        output_content_dict = {
-                           "status": "success",
-                           "tool_message": data.get("message", f"Workspace property {data.get('property_name')} fetched."),
-                           "property_name": data.get("property_name"),
-                           "value": data.get("value")
-                        }
-                        ConsoleFormatter.print_tool_result({"status": "success", "tool_name": original_tool_name, "processed_message": f"Workspace property {data.get('property_name')} fetched."})
-                    except Exception as e:
-                        logger.error(f"Error parsing {original_tool_name} result: {e}")
-                        output_content_dict = {"status": "success", "output": raw_mcp_result, "parsing_error_in_python": str(e)}
-                        ConsoleFormatter.print_tool_result(raw_mcp_result)
-                elif original_tool_name == "GetMouseHitCFrame":
-                    try:
-                        # raw_mcp_result is already a dict here
-                        inner_json_str = raw_mcp_result["content"][0]["text"]
-                        data = json.loads(inner_json_str)
-                        output_content_dict = {
-                           "status": "success",
-                           "tool_message": data.get("message", "Mouse hit CFrame processed."),
-                           "instance_hit_path": data.get("instance_hit_path"),
-                           "position": data.get("position"),
-                           "cframe_components": data.get("cframe_components")
-                        }
-                        ConsoleFormatter.print_tool_result({"status": "success", "tool_name": original_tool_name, "processed_message": data.get("message", "Mouse hit CFrame processed.")})
-                    except Exception as e:
-                        logger.error(f"Error parsing {original_tool_name} result: {e}")
-                        output_content_dict = {"status": "success", "output": raw_mcp_result, "parsing_error_in_python": str(e)}
-                        ConsoleFormatter.print_tool_result(raw_mcp_result)
-                elif original_tool_name == "GetMousePosition":
-                    try:
-                        # raw_mcp_result is already a dict here
-                        inner_json_str = raw_mcp_result["content"][0]["text"]
-                        data = json.loads(inner_json_str)
-                        output_content_dict = {
-                           "status": "success",
-                           "tool_message": data.get("message", "Mouse position fetched."),
-                           "x": data.get("x"),
-                           "y": data.get("y"),
-                           "viewport_size": data.get("viewport_size")
-                        }
-                        ConsoleFormatter.print_tool_result({"status": "success", "tool_name": original_tool_name, "processed_message": data.get("message", "Mouse position fetched.")})
-                    except Exception as e:
-                        logger.error(f"Error parsing {original_tool_name} result: {e}")
-                        output_content_dict = {"status": "success", "output": raw_mcp_result, "parsing_error_in_python": str(e)}
-                        ConsoleFormatter.print_tool_result(raw_mcp_result)
-                elif original_tool_name == "GetPlayersInTeam":
-                    try:
-                        # raw_mcp_result is already a dict here
-                        inner_json_str = raw_mcp_result["content"][0]["text"]
-                        data = json.loads(inner_json_str)
-                        players_list = data.get("players", [])
-                        output_content_dict = {
-                           "status": "success",
-                           "tool_message": data.get("message", f"Players in team {data.get('team_name')} fetched."),
-                           "team_name": data.get("team_name"),
-                           "team_path": data.get("team_path"),
-                           "player_count": len(players_list),
-                           "players": players_list
-                        }
-                        ConsoleFormatter.print_tool_result({"status": "success", "tool_name": original_tool_name, "processed_message": f"Players in team {data.get('team_name')} fetched."})
-                    except Exception as e:
-                        logger.error(f"Error parsing {original_tool_name} result: {e}")
-                        output_content_dict = {"status": "success", "output": raw_mcp_result, "parsing_error_in_python": str(e)}
-                        ConsoleFormatter.print_tool_result(raw_mcp_result)
-                elif original_tool_name == "GetProductInfo":
-                    try:
-                        # raw_mcp_result is already a dict here
-                        inner_json_str = raw_mcp_result["content"][0]["text"]
-                        data = json.loads(inner_json_str)
-                        output_content_dict = {
-                           "status": "success",
-                           "tool_message": data.get("message", f"Product info for asset ID {data.get('asset_id')} fetched."),
-                           "asset_id": data.get("asset_id"),
-                           "info_type_used": data.get("info_type_used"),
-                           "product_info": data.get("product_info")
-                        }
-                        ConsoleFormatter.print_tool_result({"status": "success", "tool_name": original_tool_name, "processed_message": f"Product info for asset ID {data.get('asset_id')} fetched."})
-                    except Exception as e:
-                        logger.error(f"Error parsing {original_tool_name} result: {e}")
-                        output_content_dict = {"status": "success", "output": raw_mcp_result, "parsing_error_in_python": str(e)}
-                        ConsoleFormatter.print_tool_result(raw_mcp_result)
-                elif original_tool_name == "GetTeams":
-                    try:
-                        # raw_mcp_result is already a dict here
-                        inner_json_str = raw_mcp_result["content"][0]["text"]
-                        data = json.loads(inner_json_str)
-                        output_content_dict = {
-                           "status": "success",
-                           "tool_message": data.get("message", "Teams fetched."),
-                           "team_count": data.get("team_count"),
-                           "teams": data.get("teams")
-                        }
-                        ConsoleFormatter.print_tool_result({"status": "success", "tool_name": original_tool_name, "processed_message": data.get("message", "Teams fetched.")})
-                    except Exception as e:
-                        logger.error(f"Error parsing {original_tool_name} result: {e}")
-                        output_content_dict = {"status": "success", "output": raw_mcp_result, "parsing_error_in_python": str(e)}
-                        ConsoleFormatter.print_tool_result(raw_mcp_result)
-                elif original_tool_name == "GetTeleportData":
-                    try:
-                        # raw_mcp_result is already a dict here
-                        inner_json_str = raw_mcp_result["content"][0]["text"]
-                        data = json.loads(inner_json_str)
-                        output_content_dict = {
-                           "status": "success",
-                           "tool_message": data.get("message", "Teleport data fetched."),
-                           "teleport_data": data.get("teleport_data"),
-                           "source_place_id": data.get("source_place_id")
-                        }
-                        ConsoleFormatter.print_tool_result({"status": "success", "tool_name": original_tool_name, "processed_message": data.get("message", "Teleport data fetched.")})
-                    except Exception as e:
-                        logger.error(f"Error parsing {original_tool_name} result: {e}")
-                        output_content_dict = {"status": "success", "output": raw_mcp_result, "parsing_error_in_python": str(e)}
-                        ConsoleFormatter.print_tool_result(raw_mcp_result)
-                elif original_tool_name == "AddDebrisItem":
-                    try:
-                        # raw_mcp_result is already a dict here
-                        inner_json_str = raw_mcp_result["content"][0]["text"]
-                        data = json.loads(inner_json_str)
-                        output_content_dict = {
-                           "status": "success",
-                           "tool_message": data.get("message"),
-                           "instance_path": data.get("instance_path"),
-                           "lifetime": data.get("lifetime")
-                        }
-                        ConsoleFormatter.print_tool_result({"status": "success", "tool_name": original_tool_name, "processed_message": data.get("message")})
-                    except Exception as e:
-                        logger.error(f"Error parsing {original_tool_name} result: {e}")
-                        output_content_dict = {"status": "success", "output": raw_mcp_result, "parsing_error_in_python": str(e)}
-                        ConsoleFormatter.print_tool_result(raw_mcp_result)
-                elif original_tool_name == "AddTag":
-                    try:
-                        # raw_mcp_result is already a dict here
-                        inner_json_str = raw_mcp_result["content"][0]["text"]
-                        data = json.loads(inner_json_str)
-                        output_content_dict = {
-                           "status": "success",
-                           "tool_message": data.get("message"),
-                           "instance_path": data.get("instance_path"),
-                           "tag_name": data.get("tag_name")
-                        }
-                        ConsoleFormatter.print_tool_result({"status": "success", "tool_name": original_tool_name, "processed_message": data.get("message")})
-                    except Exception as e:
-                        logger.error(f"Error parsing {original_tool_name} result: {e}")
-                        output_content_dict = {"status": "success", "output": raw_mcp_result, "parsing_error_in_python": str(e)}
-                        ConsoleFormatter.print_tool_result(raw_mcp_result)
-                elif original_tool_name == "CallInstanceMethod":
-                    try:
-                        # raw_mcp_result is already a dict here
-                        inner_json_str = raw_mcp_result["content"][0]["text"]
-                        data = json.loads(inner_json_str)
-                        output_content_dict = {
-                           "status": "success",
-                           "tool_message": data.get("message"),
-                           "results": data.get("results")
-                        }
-                        ConsoleFormatter.print_tool_result({"status": "success", "tool_name": original_tool_name, "processed_message": data.get("message")})
-                    except Exception as e:
-                        logger.error(f"Error parsing {original_tool_name} result: {e}")
-                        output_content_dict = {"status": "success", "output": raw_mcp_result, "parsing_error_in_python": str(e)}
-                        ConsoleFormatter.print_tool_result(raw_mcp_result)
-                elif original_tool_name == "CreateGuiElement":
-                    try:
-                        # raw_mcp_result is already a dict here
-                        inner_json_str = raw_mcp_result["content"][0]["text"]
-                        data = json.loads(inner_json_str)
-                        output_content_dict = {
-                           "status": "success",
-                           "tool_message": data.get("message"),
-                           "element_path": data.get("element_path"),
-                           "element_type": data.get("element_type"),
-                           "parent_path_used": data.get("parent_path_used")
-                        }
-                        ConsoleFormatter.print_tool_result({"status": "success", "tool_name": original_tool_name, "processed_message": data.get("message")})
-                    except Exception as e:
-                        logger.error(f"Error parsing {original_tool_name} result: {e}")
-                        output_content_dict = {"status": "success", "output": raw_mcp_result, "parsing_error_in_python": str(e)}
-                        ConsoleFormatter.print_tool_result(raw_mcp_result)
-                elif original_tool_name == "CreateProximityPrompt":
-                    try:
-                        # raw_mcp_result is already a dict here
-                        inner_json_str = raw_mcp_result["content"][0]["text"]
-                        data = json.loads(inner_json_str)
-                        output_content_dict = {
-                           "status": "success",
-                           "tool_message": data.get("message"),
-                           "prompt_path": data.get("prompt_path"),
-                           "action_text": data.get("action_text"),
-                           "object_text": data.get("object_text"),
-                           "max_activation_distance": data.get("max_activation_distance")
-                        }
-                        ConsoleFormatter.print_tool_result({"status": "success", "tool_name": original_tool_name, "processed_message": data.get("message")})
-                    except Exception as e:
-                        logger.error(f"Error parsing {original_tool_name} result: {e}")
-                        output_content_dict = {"status": "success", "output": raw_mcp_result, "parsing_error_in_python": str(e)}
-                        ConsoleFormatter.print_tool_result(raw_mcp_result)
-                elif original_tool_name == "CreateTeam":
-                    try:
-                        # raw_mcp_result is already a dict here
-                        inner_json_str = raw_mcp_result["content"][0]["text"]
-                        data = json.loads(inner_json_str)
-                        output_content_dict = {
-                           "status": "success",
-                           "tool_message": data.get("message"),
-                           "team_name": data.get("team_name"),
-                           "team_color": data.get("team_color"),
-                           "auto_assignable": data.get("auto_assignable"),
-                           "team_path": data.get("team_path")
-                        }
-                        ConsoleFormatter.print_tool_result({"status": "success", "tool_name": original_tool_name, "processed_message": data.get("message")})
-                    except Exception as e:
-                        logger.error(f"Error parsing {original_tool_name} result: {e}")
-                        output_content_dict = {"status": "success", "output": raw_mcp_result, "parsing_error_in_python": str(e)}
-                        ConsoleFormatter.print_tool_result(raw_mcp_result)
-                elif original_tool_name == "CreateTextChannel":
-                    try:
-                        # raw_mcp_result is already a dict here
-                        inner_json_str = raw_mcp_result["content"][0]["text"]
-                        data = json.loads(inner_json_str)
-                        output_content_dict = {
-                           "status": "success",
-                           "tool_message": data.get("message"),
-                           "channel_name": data.get("channel_name"),
-                           "channel_path": data.get("channel_path")
-                        }
-                        ConsoleFormatter.print_tool_result({"status": "success", "tool_name": original_tool_name, "processed_message": data.get("message")})
-                    except Exception as e:
-                        logger.error(f"Error parsing {original_tool_name} result: {e}")
-                        output_content_dict = {"status": "success", "output": raw_mcp_result, "parsing_error_in_python": str(e)}
-                        ConsoleFormatter.print_tool_result(raw_mcp_result)
-                elif original_tool_name == "IncrementData":
-                    try:
-                        # raw_mcp_result is already a dict here
-                        inner_json_str = raw_mcp_result["content"][0]["text"]
-                        data = json.loads(inner_json_str)
-                        output_content_dict = {
-                           "status": "success",
-                           "tool_message": data.get("message"),
-                           "store_name": data.get("store_name"),
-                           "key": data.get("key"),
-                           "new_value": data.get("new_value"),
-                           "incremented_by": data.get("incremented_by")
-                        }
-                        ConsoleFormatter.print_tool_result({"status": "success", "tool_name": original_tool_name, "processed_message": data.get("message")})
-                    except Exception as e:
-                        logger.error(f"Error parsing {original_tool_name} result: {e}")
-                        output_content_dict = {"status": "success", "output": raw_mcp_result, "parsing_error_in_python": str(e)}
-                        ConsoleFormatter.print_tool_result(raw_mcp_result)
-                elif original_tool_name == "IsKeyDown":
-                    try:
-                        # raw_mcp_result is already a dict here
-                        inner_json_str = raw_mcp_result["content"][0]["text"]
-                        data = json.loads(inner_json_str)
-                        output_content_dict = {
-                           "status": "success",
-                           "tool_message": data.get("message"),
-                           "key_code_used": data.get("key_code_used"),
-                           "is_down": data.get("is_down")
-                        }
-                        ConsoleFormatter.print_tool_result({"status": "success", "tool_name": original_tool_name, "processed_message": data.get("message")})
-                    except Exception as e:
-                        logger.error(f"Error parsing {original_tool_name} result: {e}")
-                        output_content_dict = {"status": "success", "output": raw_mcp_result, "parsing_error_in_python": str(e)}
-                        ConsoleFormatter.print_tool_result(raw_mcp_result)
-                elif original_tool_name == "IsMouseButtonDown":
-                    try:
-                        # raw_mcp_result is already a dict here
-                        inner_json_str = raw_mcp_result["content"][0]["text"]
-                        data = json.loads(inner_json_str)
-                        output_content_dict = {
-                           "status": "success",
-                           "tool_message": data.get("message"),
-                           "mouse_button_checked": data.get("mouse_button_checked"),
-                           "is_down": data.get("is_down")
-                        }
-                        ConsoleFormatter.print_tool_result({"status": "success", "tool_name": original_tool_name, "processed_message": data.get("message")})
-                    except Exception as e:
-                        logger.error(f"Error parsing {original_tool_name} result: {e}")
-                        output_content_dict = {"status": "success", "output": raw_mcp_result, "parsing_error_in_python": str(e)}
-                        ConsoleFormatter.print_tool_result(raw_mcp_result)
-                elif original_tool_name == "KickPlayer":
-                    try:
-                        # raw_mcp_result is already a dict here
-                        inner_json_str = raw_mcp_result["content"][0]["text"]
-                        data = json.loads(inner_json_str)
-                        output_content_dict = {
-                           "status": "success",
-                           "tool_message": data.get("message"),
-                           "kicked_player_name": data.get("kicked_player_name"),
-                           "kick_message_used": data.get("kick_message_used")
-                        }
-                        ConsoleFormatter.print_tool_result({"status": "success", "tool_name": original_tool_name, "processed_message": data.get("message")})
-                    except Exception as e:
-                        logger.error(f"Error parsing {original_tool_name} result: {e}")
-                        output_content_dict = {"status": "success", "output": raw_mcp_result, "parsing_error_in_python": str(e)}
-                        ConsoleFormatter.print_tool_result(raw_mcp_result)
-                elif original_tool_name == "LoadAssetById":
-                    try:
-                        # raw_mcp_result is already a dict here
-                        inner_json_str = raw_mcp_result["content"][0]["text"]
-                        data = json.loads(inner_json_str)
-                        output_content_dict = {
-                           "status": "success",
-                           "tool_message": data.get("message"),
-                           "asset_path": data.get("asset_path"),
-                           "asset_id": data.get("asset_id"),
-                           "asset_class_name": data.get("asset_class_name")
-                        }
-                        ConsoleFormatter.print_tool_result({"status": "success", "tool_name": original_tool_name, "processed_message": data.get("message")})
-                    except Exception as e:
-                        logger.error(f"Error parsing {original_tool_name} result: {e}")
-                        output_content_dict = {"status": "success", "output": raw_mcp_result, "parsing_error_in_python": str(e)}
-                        ConsoleFormatter.print_tool_result(raw_mcp_result)
-                elif original_tool_name == "LoadData":
-                    try:
-                        # raw_mcp_result is already a dict here
-                        inner_json_str = raw_mcp_result["content"][0]["text"]
-                        data = json.loads(inner_json_str)
-                        output_content_dict = {
-                           "status": "success",
-                           "tool_message": data.get("message"),
-                           "store_name": data.get("store_name"),
-                           "key": data.get("key"),
-                           "data": data.get("data")
-                        }
-                        ConsoleFormatter.print_tool_result({"status": "success", "tool_name": original_tool_name, "processed_message": data.get("message")})
-                    except Exception as e:
-                        logger.error(f"Error parsing {original_tool_name} result: {e}")
-                        output_content_dict = {"status": "success", "output": raw_mcp_result, "parsing_error_in_python": str(e)}
-                        ConsoleFormatter.print_tool_result(raw_mcp_result)
-                elif original_tool_name == "PlaySoundId":
-                    try:
-                        # raw_mcp_result is already a dict here
-                        inner_json_str = raw_mcp_result["content"][0]["text"]
-                        data = json.loads(inner_json_str)
-                        output_content_dict = {
-                           "status": "success",
-                           "tool_message": data.get("message"),
-                           "sound_path": data.get("sound_path"),
-                           "sound_id": data.get("sound_id"),
-                           "is_playing": data.get("is_playing"),
-                           "duration": data.get("duration"),
-                           "details": data.get("details")
-                        }
-                        ConsoleFormatter.print_tool_result({"status": "success", "tool_name": original_tool_name, "processed_message": data.get("message")})
-                    except Exception as e:
-                        logger.error(f"Error parsing {original_tool_name} result: {e}")
-                        output_content_dict = {"status": "success", "output": raw_mcp_result, "parsing_error_in_python": str(e)}
-                        ConsoleFormatter.print_tool_result(raw_mcp_result)
-                elif original_tool_name == "PromptPurchase":
-                    try:
-                        # raw_mcp_result is already a dict here
-                        inner_json_str = raw_mcp_result["content"][0]["text"]
-                        data = json.loads(inner_json_str)
-                        output_content_dict = {
-                           "status": "success",
-                           "tool_message": data.get("message"),
-                           "player_name": data.get("player_name"),
-                           "asset_id": data.get("asset_id"),
-                           "purchase_type_prompted": data.get("purchase_type_prompted")
-                        }
-                        ConsoleFormatter.print_tool_result({"status": "success", "tool_name": original_tool_name, "processed_message": data.get("message")})
-                    except Exception as e:
-                        logger.error(f"Error parsing {original_tool_name} result: {e}")
-                        output_content_dict = {"status": "success", "output": raw_mcp_result, "parsing_error_in_python": str(e)}
-                        ConsoleFormatter.print_tool_result(raw_mcp_result)
-                elif original_tool_name == "RemoveData":
-                    try:
-                        # raw_mcp_result is already a dict here
-                        inner_json_str = raw_mcp_result["content"][0]["text"]
-                        data = json.loads(inner_json_str)
-                        output_content_dict = {
-                           "status": "success",
-                           "tool_message": data.get("message"),
-                           "store_name": data.get("store_name"),
-                           "key": data.get("key")
-                        }
-                        ConsoleFormatter.print_tool_result({"status": "success", "tool_name": original_tool_name, "processed_message": data.get("message")})
-                    except Exception as e:
-                        logger.error(f"Error parsing {original_tool_name} result: {e}")
-                        output_content_dict = {"status": "success", "output": raw_mcp_result, "parsing_error_in_python": str(e)}
-                        ConsoleFormatter.print_tool_result(raw_mcp_result)
-                elif original_tool_name == "RunScript": # Corresponds to CreateScriptResultData
-                    try:
-                        # raw_mcp_result is already a dict here
-                        inner_json_str = raw_mcp_result["content"][0]["text"]
-                        data = json.loads(inner_json_str)
-                        output_content_dict = {
-                           "status": "success",
-                           "tool_message": data.get("message"),
-                           "script_path": data.get("script_path"),
-                           "script_type": data.get("script_type"),
-                           "initially_disabled": data.get("initially_disabled")
-                        }
-                        ConsoleFormatter.print_tool_result({"status": "success", "tool_name": original_tool_name, "processed_message": data.get("message")})
-                    except Exception as e:
-                        logger.error(f"Error parsing {original_tool_name} result: {e}")
-                        output_content_dict = {"status": "success", "output": raw_mcp_result, "parsing_error_in_python": str(e)}
-                        ConsoleFormatter.print_tool_result(raw_mcp_result)
-                elif original_tool_name == "SaveData":
-                    try:
-                        # raw_mcp_result is already a dict here
-                        inner_json_str = raw_mcp_result["content"][0]["text"]
-                        data = json.loads(inner_json_str)
-                        output_content_dict = {
-                           "status": "success",
-                           "tool_message": data.get("message"),
-                           "store_name": data.get("store_name"),
-                           "key": data.get("key")
-                        }
-                        ConsoleFormatter.print_tool_result({"status": "success", "tool_name": original_tool_name, "processed_message": data.get("message")})
-                    except Exception as e:
-                        logger.error(f"Error parsing {original_tool_name} result: {e}")
-                        output_content_dict = {"status": "success", "output": raw_mcp_result, "parsing_error_in_python": str(e)}
-                        ConsoleFormatter.print_tool_result(raw_mcp_result)
-                elif original_tool_name == "SelectInstances":
-                    try:
-                        # raw_mcp_result is already a dict here
-                        inner_json_str = raw_mcp_result["content"][0]["text"]
-                        data = json.loads(inner_json_str)
-                        output_content_dict = {
-                           "status": "success",
-                           "tool_message": data.get("message"),
-                           "selected_paths": data.get("selected_paths"),
-                           "selection_count": data.get("selection_count"),
-                           "errors_finding_paths": data.get("errors_finding_paths")
-                        }
-                        ConsoleFormatter.print_tool_result({"status": "success", "tool_name": original_tool_name, "processed_message": data.get("message")})
-                    except Exception as e:
-                        logger.error(f"Error parsing {original_tool_name} result: {e}")
-                        output_content_dict = {"status": "success", "output": raw_mcp_result, "parsing_error_in_python": str(e)}
-                        ConsoleFormatter.print_tool_result(raw_mcp_result)
-                elif original_tool_name == "SendChatMessage":
-                    try:
-                        # raw_mcp_result is already a dict here
-                        inner_json_str = raw_mcp_result["content"][0]["text"]
-                        data = json.loads(inner_json_str)
-                        output_content_dict = {
-                           "status": "success",
-                           "tool_message": data.get("message"),
-                           "message_sent": data.get("message_sent"),
-                           "channel_used": data.get("channel_used"),
-                           "speaker_used": data.get("speaker_used")
-                        }
-                        ConsoleFormatter.print_tool_result({"status": "success", "tool_name": original_tool_name, "processed_message": data.get("message")})
-                    except Exception as e:
-                        logger.error(f"Error parsing {original_tool_name} result: {e}")
-                        output_content_dict = {"status": "success", "output": raw_mcp_result, "parsing_error_in_python": str(e)}
-                        ConsoleFormatter.print_tool_result(raw_mcp_result)
-                elif original_tool_name in ["SetInstanceProperties", "SetProperties"]:
-                    try:
-                        # raw_mcp_result is already a dict here
-                        inner_json_str = raw_mcp_result["content"][0]["text"]
-                        data = json.loads(inner_json_str)
-                        output_content_dict = {
-                           "status": "success",
-                           "tool_message": data.get("message"),
-                           "instance_path": data.get("instance_path"),
-                           "results": data.get("results") # List of PropertyWriteResult
-                        }
-                        ConsoleFormatter.print_tool_result({"status": "success", "tool_name": original_tool_name, "processed_message": data.get("message")})
-                    except Exception as e:
-                        logger.error(f"Error parsing {original_tool_name} result: {e}")
-                        output_content_dict = {"status": "success", "output": raw_mcp_result, "parsing_error_in_python": str(e)}
-                        ConsoleFormatter.print_tool_result(raw_mcp_result)
-                elif original_tool_name == "SetLightingProperty":
-                    try:
-                        # raw_mcp_result is already a dict here
-                        inner_json_str = raw_mcp_result["content"][0]["text"]
-                        data = json.loads(inner_json_str)
-                        output_content_dict = {
-                           "status": "success",
-                           "tool_message": data.get("message", f"Lighting property {data.get('property_name')} set."),
-                           "property_name": data.get("property_name"),
-                           "new_value_set": data.get("new_value_set")
-                        }
-                        ConsoleFormatter.print_tool_result({"status": "success", "tool_name": original_tool_name, "processed_message": f"Lighting property {data.get('property_name')} set."})
-                    except Exception as e:
-                        logger.error(f"Error parsing {original_tool_name} result: {e}")
-                        output_content_dict = {"status": "success", "output": raw_mcp_result, "parsing_error_in_python": str(e)}
-                        ConsoleFormatter.print_tool_result(raw_mcp_result)
-                elif original_tool_name == "SetWorkspaceProperty":
-                    try:
-                        # raw_mcp_result is already a dict here
-                        inner_json_str = raw_mcp_result["content"][0]["text"]
-                        data = json.loads(inner_json_str)
-                        output_content_dict = {
-                           "status": "success",
-                           "tool_message": data.get("message", f"Workspace property {data.get('property_name')} set."),
-                           "property_name": data.get("property_name"),
-                           "new_value_set": data.get("new_value_set")
-                        }
-                        ConsoleFormatter.print_tool_result({"status": "success", "tool_name": original_tool_name, "processed_message": f"Workspace property {data.get('property_name')} set."})
-                    except Exception as e:
-                        logger.error(f"Error parsing {original_tool_name} result: {e}")
-                        output_content_dict = {"status": "success", "output": raw_mcp_result, "parsing_error_in_python": str(e)}
-                        ConsoleFormatter.print_tool_result(raw_mcp_result)
-                elif original_tool_name == "TeleportPlayerToPlace": # This one might have a more complex Luau return
-                    try:
-                        # raw_mcp_result is already a dict here
-                        inner_json_str = raw_mcp_result["content"][0]["text"]
-                        data = json.loads(inner_json_str) # Assuming Luau returns a table with relevant fields
-                        output_content_dict = {
-                           "status": "success",
-                           "tool_message": data.get("message", "Teleport initiated."),
-                           "players_teleported_paths": data.get("players_teleported_paths"), # Example field
-                           "place_id": data.get("place_id"),
-                           "job_id": data.get("job_id"),
-                           "teleport_data_sent": data.get("teleport_data_sent")
-                        }
-                        ConsoleFormatter.print_tool_result({"status": "success", "tool_name": original_tool_name, "processed_message": data.get("message", "Teleport initiated.")})
-                    except Exception as e:
-                        logger.error(f"Error parsing {original_tool_name} result: {e}")
-                        output_content_dict = {"status": "success", "output": raw_mcp_result, "parsing_error_in_python": str(e)}
-                        ConsoleFormatter.print_tool_result(raw_mcp_result)
-                elif original_tool_name == "TweenProperties":
-                    try:
-                        # raw_mcp_result is already a dict here
-                        inner_json_str = raw_mcp_result["content"][0]["text"]
-                        data = json.loads(inner_json_str)
-                        output_content_dict = {
-                           "status": "success",
-                           "tool_message": data.get("message"),
-                           "instance_path": data.get("instance_path"),
-                           "duration": data.get("duration"),
-                           "easing_style_used": data.get("easing_style_used"),
-                           "easing_direction_used": data.get("easing_direction_used"),
-                           "properties_goal_summary": str(data.get("properties_goal")) # Keep it summarized
-                        }
-                        ConsoleFormatter.print_tool_result({"status": "success", "tool_name": original_tool_name, "processed_message": data.get("message")})
-                    except Exception as e:
-                        logger.error(f"Error parsing {original_tool_name} result: {e}")
-                        output_content_dict = {"status": "success", "output": raw_mcp_result, "parsing_error_in_python": str(e)}
-                        ConsoleFormatter.print_tool_result(raw_mcp_result)
-                # --- End of new comprehensive handlers ---
-                elif original_tool_name == "RunCode":
-                    try:
-                        # raw_mcp_result is already a dict here
-                        inner_json_str = raw_mcp_result["content"][0]["text"]
-                        data = json.loads(inner_json_str)
-                        output_content_dict = {
-                            "status": "success",
-                            "tool_message": data.get("message", "Code executed.") + " The command has been processed and its output is included.",
-                            "explicit_completion_notice": "This RunCode command is now complete. Do not call it again unless the user makes a new request to run code.",
-                            "return_values": data.get("return_values"),
-                            "output": data.get("output")
-                        }
-                        ConsoleFormatter.print_tool_result({"status": "success", "tool_name": original_tool_name, "processed_message": data.get("message", "RunCode processed.")})
-                    except Exception as e:
-                        logger.error(f"Error parsing {original_tool_name} result: {e}")
-                        output_content_dict = {"status": "success", "output": raw_mcp_result, "parsing_error_in_python": str(e)}
-                        ConsoleFormatter.print_tool_result(raw_mcp_result)
-                else:
-                    # For other tools, keep original behavior
-                    output_content_dict = {"status": "success", "output": raw_mcp_result}
-                    ConsoleFormatter.print_tool_result(raw_mcp_result)
-            elif "error" in mcp_response: # Error from the Luau tool execution
->>>>>>> a92e7d19
+
                 error_data = mcp_response["error"]
                 output_content_dict = {"status": "error", "details": error_data}
                 ConsoleFormatter.print_tool_error(error_data) # Pass the whole error_data dict
